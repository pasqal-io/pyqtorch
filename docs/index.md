# Welcome to pyqtorch

**pyqtorch** is a state vector simulator designed for quantum machine learning written in [PyTorch](https://pytorch.org/). It allows for building fully differentiable quantum circuits comprised of both digital and analog operations using a intuitive [torch.nn.Module](https://pytorch.org/docs/stable/generated/torch.nn.Module.html)-based API.
It can be used standalone as shown in these docs, or through our framework for quantum programming: [Qadence](https://github.com/pasqal-io/qadence).

## Setup

To install `pyqtorch` , you can go into any virtual environment of your
choice and install it normally with `pip`:

```bash
pip install pyqtorch
```

## Digital Operations

`pyqtorch` implements a large selection of both primitive and parametric single to n-qubit, digital quantum gates.

Let's have a look at primitive gates first.

```python exec="on" source="material-block" html="1"
import torch
from pyqtorch import X, CNOT, random_state

x = X(0)
state = random_state(n_qubits=2)

new_state = x(state)

cnot = CNOT(0,1)
new_state= cnot(state)
```

Parametric gates can be initialized with or without a `param_name`. In the former case, a dictionary containing the `param_name` and a `torch.Tensor` for the parameter is expected when calling the forward method of the gate.

```python exec="on" source="material-block" html="1"
import torch
from pyqtorch import X, RX, CNOT, CRX, random_state

state = random_state(n_qubits=2)

rx_with_param = RX(0, 'theta')

theta = torch.rand(1)
values = {'theta': theta}
new_state = rx_with_param(state, values)

crx = CRX(0, 1, 'theta')
new_state = crx(state, values)
```

However, if you want to run a quick state vector simulation, you can initialize parametric gates without passing a `param_name`, in which case the forward method of the gate will simply expect a `torch.Tensor`.


```python exec="on" source="material-block" html="1"
import torch
from pyqtorch import RX, random_state

state = random_state(n_qubits=2)
rx = RX(0)
new_state = rx(state, torch.rand(1))
```

## Analog Operations

`pyqtorch` also contains a `analog` module which allows for global state evolution through the `HamiltonianEvolution` class. Note that it only accepts a `torch.Tensor` as a generator which is expected to be an Hermitian matrix. To build arbitrary Pauli hamiltonians, we recommend using [Qadence](https://pasqal-io.github.io/qadence/v1.0.3/tutorials/hamiltonians/).

```python exec="on" source="material-block" html="1"
import torch
from pyqtorch import uniform_state, HamiltonianEvolution, is_normalized
from pyqtorch.matrices import DEFAULT_MATRIX_DTYPE

n_qubits = 4

# Random hermitian hamiltonian
matrix = torch.rand(2**n_qubits, 2**n_qubits, dtype=DEFAULT_MATRIX_DTYPE)
hermitian_matrix = matrix + matrix.T.conj()

# To be evolved for a batch of times
t_list = torch.tensor([0.0, 0.5, 1.0, 2.0])

hamiltonian_evolution = HamiltonianEvolution(hermitian_matrix, t_list, [i for i in range(n_qubits)])

# Starting from a uniform state
psi_start = uniform_state(n_qubits)

# Returns an evolved state at each time value
psi_end = hamiltonian_evolution(
    state = psi_start)

assert is_normalized(psi_end, atol=1e-05)
```

## Circuits

Using digital and analog operations, you can can build fully differentiable quantum circuits using the `QuantumCircuit` class; note that the default differentiation mode in pyqtorch is using torch.autograd.

```python exec="on" source="material-block" html="1"
import torch
import pyqtorch as pyq

rx = pyq.RX(0, param_name="theta")
y = pyq.Y(0)
cnot = pyq.CNOT(0, 1)
ops = [rx, y, cnot]
n_qubits = 2
circ = pyq.QuantumCircuit(n_qubits, ops)
state = pyq.random_state(n_qubits)
theta = torch.rand(1, requires_grad=True)
obs = pyq.QuantumCircuit(n_qubits, [pyq.Z(0)])
expval = pyq.expectation(circ, state, {"theta": theta}, obs)
dfdtheta = torch.autograd.grad(expval, theta, torch.ones_like(expval))
<<<<<<< HEAD
```

## Adjoint Differentiation

`pyqtorch` also offers a [adjoint differentiation mode](https://arxiv.org/abs/2009.02823) which can be used through the `expectation` method.

```python exec="on" source="material-block"
import pyqtorch as pyq
import torch
from pyqtorch.utils import DiffMode

n_qubits = 3
batch_size = 1

rx = pyq.RX(0, param_name="x")
cnot = pyq.CNOT(1, 2)
ops = [rx, cnot]
n_qubits = 3
circ = pyq.QuantumCircuit(n_qubits, ops)

obs = pyq.QuantumCircuit(n_qubits, [pyq.Z(0)])
state = pyq.zero_state(n_qubits)

values_ad = {"x": torch.tensor([torch.pi / 2], requires_grad=True)}
values_adjoint = {"x": torch.tensor([torch.pi / 2], requires_grad=True)}
exp_ad = pyq.expectation(circ, state, values_ad, obs, DiffMode.AD)
exp_adjoint = pyq.expectation(circ, state, values_adjoint, obs, DiffMode.ADJOINT)

dfdx_ad = torch.autograd.grad(exp_ad, tuple(values_ad.values()), torch.ones_like(exp_ad))

dfdx_adjoint = torch.autograd.grad(
    exp_adjoint, tuple(values_adjoint.values()), torch.ones_like(exp_adjoint)
)

assert len(dfdx_ad) == len(dfdx_adjoint)
for i in range(len(dfdx_ad)):
    assert torch.allclose(dfdx_ad[i], dfdx_adjoint[i])
```

## Fitting a nonlinear function

Let's have a look at how the `QuantumCircuit` can be used to fit a function.

```python exec="on" source="material-block" html="1"
from __future__ import annotations

from operator import add
from functools import reduce
import torch
import pyqtorch as pyq
from pyqtorch.circuit import hea
from pyqtorch.utils import DiffMode
from pyqtorch.parametric import Parametric
import matplotlib.pyplot as plt

from torch.nn.functional import mse_loss

# We can train on GPU if available
DEVICE = torch.device('cuda') if torch.cuda.is_available() else torch.device('cpu')
# We can also choose the precision we want to train on
COMPLEX_DTYPE = torch.complex64
REAL_DTYPE = torch.float32
N_QUBITS = 4
DEPTH = 2
LR = .2
DIFF_MODE = DiffMode.ADJOINT
N_EPOCHS = 75

# Target function and some training data
fn = lambda x, degree: .05 * reduce(add, (torch.cos(i*x) + torch.sin(i*x) for i in range(degree)), 0)
x = torch.linspace(0, 10, 100)
y = fn(x, 5)
# Lets define a feature map to encode our 'x' values
feature_map = [pyq.RX(i, f'x') for i in range(N_QUBITS)]
# To fit the function, we define a hardware-efficient ansatz with tunable parameters
ansatz, params = hea(N_QUBITS, DEPTH, 'theta')
# Lets move all necessary components to the DEVICE
circ = pyq.QuantumCircuit(N_QUBITS, feature_map + ansatz).to(device=DEVICE, dtype=COMPLEX_DTYPE)
observable = pyq.Hamiltonian([pyq.Z(0)]).to(device=DEVICE, dtype=COMPLEX_DTYPE)
params = params.to(device=DEVICE, dtype=REAL_DTYPE)
x, y = x.to(device=DEVICE, dtype=REAL_DTYPE), y.to(device=DEVICE, dtype=REAL_DTYPE)
state = circ.init_state()

def exp_fn(params: dict[str, torch.Tensor], inputs: dict[str, torch.Tensor]) -> torch.Tensor:
    return pyq.expectation(circ, state, {**params,**inputs}, observable, DIFF_MODE)

with torch.no_grad():
    y_init = exp_fn(params, {'x': x})

# We need to set 'foreach' False since Adam doesnt support float64 on CUDA devices
optimizer = torch.optim.Adam(params.values(), lr=LR, foreach=False)

for _ in range(N_EPOCHS):
    optimizer.zero_grad()
    y_pred = exp_fn(params, {'x': x})
    loss = mse_loss(y, y_pred)
    loss.backward()
    optimizer.step()

with torch.no_grad():
    y_final = exp_fn(params, {'x': x})

plt.plot(x.numpy(), y.numpy(), label="truth")
plt.plot(x.numpy(), y_init.numpy(), label="initial")
plt.plot(x.numpy(), y_final.numpy(), "--", label="final", linewidth=3)
plt.legend()
from io import StringIO  # markdown-exec: hide
from matplotlib.figure import Figure  # markdown-exec: hide
def fig_to_html(fig: Figure) -> str:  # markdown-exec: hide
    buffer = StringIO()  # markdown-exec: hide
    fig.savefig(buffer, format="svg")  # markdown-exec: hide
    return buffer.getvalue()  # markdown-exec: hide
print(fig_to_html(plt.gcf())) # markdown-exec: hide
```

## Fitting a partial differential equation using DQC

Finally, we show how to implement [DQC](https://arxiv.org/abs/2011.10395) to solve a partial differential equation using `pyqtorch`.

```python exec="on" source="material-block" html="1"
from __future__ import annotations

from functools import reduce
from itertools import product
from operator import add
from typing import Callable

import matplotlib.pyplot as plt
import numpy as np
import torch
from torch import Tensor, exp, linspace, ones_like, optim, rand, sin, tensor
from torch.autograd import grad
from pyqtorch.circuit import hea
from pyqtorch import CNOT, RX, RY, QuantumCircuit, Z, expectation, Hamiltonian, Sequence, Merge
from pyqtorch.parametric import Parametric
from pyqtorch.utils import DiffMode

DIFF_MODE = DiffMode.AD
DEVICE = torch.device("cuda") if torch.cuda.is_available() else torch.device("cpu")
# We can also choose the precision we want to train on
COMPLEX_DTYPE = torch.complex64
REAL_DTYPE = torch.float32
LR = .15
N_QUBITS = 4
DEPTH = 3
VARIABLES = ("x", "y")
N_VARIABLES = len(VARIABLES)
X_POS, Y_POS = [i for i in range(N_VARIABLES)]
BATCH_SIZE = 250
N_EPOCHS = 750


class DomainSampling(torch.nn.Module):
    def __init__(
        self, exp_fn: Callable[[Tensor], Tensor], n_inputs: int, batch_size: int, device: torch.device, dtype: torch.dtype
    ) -> None:
        super().__init__()
        self.exp_fn = exp_fn
        self.n_inputs = n_inputs
        self.batch_size = batch_size
        self.device = device
        self.dtype = dtype

    def sample(self, requires_grad: bool = False) -> Tensor:
        return rand((self.batch_size, self.n_inputs), requires_grad=requires_grad, device=self.device, dtype=self.dtype)

    def left_boundary(self) -> Tensor:  # u(0,y)=0
        sample = self.sample()
        sample[:, X_POS] = 0.0
        return self.exp_fn(sample).pow(2).mean()

    def right_boundary(self) -> Tensor:  # u(L,y)=0
        sample = self.sample()
        sample[:, X_POS] = 1.0
        return self.exp_fn(sample).pow(2).mean()

    def top_boundary(self) -> Tensor:  # u(x,H)=0
        sample = self.sample()
        sample[:, Y_POS] = 1.0
        return self.exp_fn(sample).pow(2).mean()

    def bottom_boundary(self) -> Tensor:  # u(x,0)=f(x)
        sample = self.sample()
        sample[:, Y_POS] = 0.0
        return (self.exp_fn(sample) - sin(np.pi * sample[:, 0])).pow(2).mean()

    def interior(self) -> Tensor:  # uxx+uyy=0
        sample = self.sample(requires_grad=True)
        f = self.exp_fn(sample)
        dfdxy = grad(
            f,
            sample,
            ones_like(f),
            create_graph=True,
        )[0]
        dfdxxdyy = grad(
            dfdxy,
            sample,
            ones_like(dfdxy),
        )[0]

        return (dfdxxdyy[:, X_POS] + dfdxxdyy[:, Y_POS]).pow(2).mean()


feature_map = [RX(i, VARIABLES[X_POS]) for i in range(N_QUBITS // 2)] + [
    RX(i, VARIABLES[Y_POS]) for i in range(N_QUBITS // 2, N_QUBITS)
]
ansatz, params = hea(N_QUBITS, DEPTH, "theta")
circ = QuantumCircuit(N_QUBITS, feature_map + ansatz).to(device=DEVICE, dtype=COMPLEX_DTYPE)
total_magnetization = Hamiltonian([Z(i) for i in range(N_QUBITS)]).to(device=DEVICE, dtype=COMPLEX_DTYPE)
params = params.to(device=DEVICE, dtype=REAL_DTYPE)
state = circ.init_state()


def exp_fn(inputs: Tensor) -> Tensor:
    return expectation(
        circ,
        state,
        {**params, **{VARIABLES[X_POS]: inputs[:, X_POS], VARIABLES[Y_POS]: inputs[:, Y_POS]}},
        total_magnetization,
        DIFF_MODE,
    )


single_domain_torch = linspace(0, 1, steps=BATCH_SIZE)
domain_torch = tensor(list(product(single_domain_torch, single_domain_torch)))

opt = optim.Adam(params.values(), lr=LR)
sol = DomainSampling(exp_fn, len(VARIABLES), BATCH_SIZE, DEVICE, REAL_DTYPE)

for _ in range(N_EPOCHS):
    opt.zero_grad()
    loss = (
        sol.left_boundary()
        + sol.right_boundary()
        + sol.top_boundary()
        + sol.bottom_boundary()
        + sol.interior()
    )
    loss.backward()
    opt.step()

dqc_sol = exp_fn(domain_torch.to(DEVICE)).reshape(BATCH_SIZE, BATCH_SIZE).detach().cpu().numpy()
analytic_sol = (
    (exp(-np.pi * domain_torch[:, X_POS]) * sin(np.pi * domain_torch[:, Y_POS]))
    .reshape(BATCH_SIZE, BATCH_SIZE)
    .T
).numpy()


fig, ax = plt.subplots(1, 2, figsize=(7, 7))
ax[0].imshow(analytic_sol, cmap="turbo")
ax[0].set_xlabel("x")
ax[0].set_ylabel("y")
ax[0].set_title("Analytical solution u(x,y)")
ax[1].imshow(dqc_sol, cmap="turbo")
ax[1].set_xlabel("x")
ax[1].set_ylabel("y")
ax[1].set_title("DQC solution")
from io import StringIO  # markdown-exec: hide
from matplotlib.figure import Figure  # markdown-exec: hide
def fig_to_html(fig: Figure) -> str:  # markdown-exec: hide
    buffer = StringIO()  # markdown-exec: hide
    fig.savefig(buffer, format="svg")  # markdown-exec: hide
    return buffer.getvalue()  # markdown-exec: hide
print(fig_to_html(plt.gcf())) # markdown-exec: hide
```

## Fitting a noisy sinusoid with quantum dropout

Here we will demonstrate an implemention [quantum dropout](https://arxiv.org/abs/2310.04120), for the case of fitting a noisy sine function.

```python exec="on" source="material-block" html="1"

from __future__ import annotations

import matplotlib.pyplot as plt
import numpy as np
import torch
from matplotlib import ticker

# from sklearn.preprocessing import MinMaxScaler
from torch import manual_seed, optim, tensor

import pyqtorch as pyq
from pyqtorch.circuit import DropoutQuantumCircuit
from pyqtorch.parametric import Parametric

manual_seed(12345)
np.random.seed(12345)


class MinMaxScaler:
    def __init__(self, feature_range=(0, 1)):
        self.feature_range = feature_range
        self.min = None
        self.scale = None

    def fit(self, X):
        self.min = X.min(axis=0)
        self.scale = X.max(axis=0) - self.min
        self.scale[self.scale == 0] = 1  # Avoid division by zero for constant features

    def transform(self, X):
        X_scaled = (X - self.min) / self.scale
        X_scaled = (
            X_scaled * (self.feature_range[1] - self.feature_range[0]) + self.feature_range[0]
        )
        return X_scaled

    def fit_transform(self, X):
        self.fit(X)
        return self.transform(X)

    def inverse_transform(self, X_scaled):
        X = (X_scaled - self.feature_range[0]) / (self.feature_range[1] - self.feature_range[0])
        X = X * self.scale + self.min
        return X


def sin_dataset(dataset_size=100, test_size=0.4, noise=0.4):
    x_ax = np.linspace(-1, 1, dataset_size)
    y = np.sin(x_ax * np.pi)
    noise = np.random.normal(0, 0.5, y.shape) * noise
    y += noise

    rng = np.random.default_rng(40)
    indices = rng.permutation(dataset_size)
    n_test = int(dataset_size * test_size)
    n_train = int(dataset_size * (1 - test_size))
    test_indices = indices[:n_test]
    train_indices = indices[n_test : (n_test + n_train)]
    x_train, x_test, y_train, y_test = (
        x_ax[train_indices],
        x_ax[test_indices],
        y[train_indices],
        y[test_indices],
    )

    x_train = x_train.reshape(-1, 1)
    x_test = x_test.reshape(-1, 1)
    y_train = y_train.reshape(-1, 1)
    y_test = y_test.reshape(-1, 1)
    return x_train, x_test, y_train, y_test


def hea_ansatz(n_qubits, layer):
    ops = []
    for i in range(n_qubits):
        ops.append(pyq.RX(i, param_name=f"theta_{i}{layer}{0}"))

    for j in range(n_qubits - 1):
        ops.append(pyq.CNOT(control=j, target=j + 1))

    for i in range(n_qubits):
        ops.append(pyq.RZ(i, param_name=f"theta_{i}{layer}{1}"))

    for j in range(n_qubits - 1):
        ops.append(pyq.CNOT(control=j, target=j + 1))

    for i in range(n_qubits):
        ops.append(pyq.RX(i, param_name=f"theta_{i}{layer}{2}"))

    for j in range(n_qubits - 1):
        ops.append(pyq.CNOT(control=j, target=j + 1))
    return ops


def fm1(n_qubits):
    return [pyq.RY(i, "x1") for i in range(n_qubits)]


def fm2(n_qubits):
    return [pyq.RZ(i, "x2") for i in range(n_qubits)]


class QuantumModelBase(torch.nn.Module):
    def __init__(self, n_qubits, n_layers, device):
        super().__init__()
        self.n_qubits = n_qubits
        self.n_layers = n_layers
        self.device = device

        self.embedding1 = fm1(n_qubits=n_qubits)
        self.embedding2 = fm2(n_qubits=n_qubits)

        self.params = torch.nn.ParameterDict()
        operations = self.build_operations()
        self.circuit = self.build_circuit(operations)
        self.observable = pyq.QuantumCircuit(n_qubits, [pyq.Z(i) for i in range(n_qubits)]).to(
            device=device, dtype=torch.complex64
        )

        self.params = self.params.to(device=device, dtype=torch.float32)

    def build_operations(self):
        operations = []
        for i in range(self.n_layers):
            operations += self.embedding1 + self.embedding2
            layer_i_ansatz = hea_ansatz(n_qubits=n_qubits, layer=i)
            operations += layer_i_ansatz
            for op in layer_i_ansatz:
                if isinstance(op, Parametric):
                    self.params[f"{op.param_name}"] = torch.randn(1, requires_grad=True)

        return operations

    def build_circuit(self, operations):
        return pyq.QuantumCircuit(
            n_qubits=self.n_qubits,
            operations=operations,
        ).to(device=self.device, dtype=torch.complex64)

    def forward(self, x):
        x = x.flatten()
        x_1 = {"x1": torch.asin(x)}
        x_2 = {"x2": torch.acos(x**2)}
        state = self.circuit.init_state(batch_size=int(x.shape[0]))

        out = pyq.expectation(
            circuit=self.circuit,
            state=state,
            values={**self.params, **x_1, **x_2},
            observable=self.observable,
        )

        return out


class DropoutModel(QuantumModelBase):
    def __init__(
        self, n_qubits, n_layers, device, dropout_mode="rotational_dropout", dropout_prob=0.03
    ):
        self.dropout_mode = dropout_mode
        self.dropout_prob = dropout_prob
        super().__init__(n_qubits, n_layers, device)

    def build_circuit(self, operations):
        return DropoutQuantumCircuit(
            n_qubits=self.n_qubits,
            operations=operations,
            dropout_mode=self.dropout_mode,
            dropout_prob=self.dropout_prob,
        ).to(device=self.device, dtype=torch.complex64)


def train_step(model, opt, data):
    opt.zero_grad()
    y_true = data[1].flatten()
    y_preds = model(data[0])
    loss = torch.nn.MSELoss()(y_preds, y_true)
    loss.backward()
    opt.step()

    return loss


def train(model, opt, x_train, y_train, x_test, y_test, epochs):
    train_loss_history = []
    validation_loss_history = []

    x_test = tensor(x_test).to(device, dtype=torch.float32)
    y_test = tensor(y_test).to(device, dtype=torch.float32).flatten()

    x_train = tensor(x_train).to(device, dtype=torch.float32)
    y_train = tensor(y_train).to(device, dtype=torch.float32).flatten()

    for epoch in range(epochs):
        model.train()

        train_loss = train_step(model, opt, (x_train, y_train))

        model.eval()
        test_preds = model(x_test)
        test_loss = torch.nn.MSELoss()(test_preds, y_test).detach().numpy()

        train_loss_history.append(train_loss.detach().numpy())
        validation_loss_history.append(test_loss)

        if epoch % 100 == 0:
            print(f"epoch: {epoch}, train loss {train_loss}, val loss: {test_loss}")

    return model, train_loss_history, validation_loss_history


def plot_results(train_history, test_history, epochs):
    fig, ax = plt.subplots(1, 2, figsize=(12, 4))
    plt.subplots_adjust(wspace=0.05)
    ax[0].set_title("MSE train")
    for k, v in train_history.items():
        mean_train_history = np.mean(v, axis=0)
        std_train_history = np.std(v, axis=0)
        print(mean_train_history.shape)
        ax[0].fill_between(
            range(epochs),
            mean_train_history - std_train_history,
            mean_train_history + std_train_history,
            alpha=0.2,
        )
        # average trend
        ax[0].plot(range(epochs), mean_train_history, label=f"{k}")

    ax[1].set_title("MSE test")
    for k, v in test_history.items():
        mean_test_history = np.mean(v, axis=0)
        std_test_history = np.std(v, axis=0)
        ax[1].fill_between(
            range(epochs),
            mean_test_history - std_test_history,
            mean_test_history + std_test_history,
            alpha=0.2,
        )
        # average trend
        ax[1].plot(range(epochs), mean_test_history, label=f"{k}")

    ax[0].legend(
        loc="upper center", bbox_to_anchor=(1.01, 1.25), ncol=4, fancybox=True, shadow=True
    )

    for ax in ax.flat:
        ax.set_xlabel("Epochs")
        ax.set_ylabel("MSE")
        ax.set_yscale("log")
        ax.label_outer()

    plt.subplots_adjust(bottom=0.3)
    plt.savefig("results.pdf")
    plt.close()


device = torch.device("cpu")
n_qubits = 4
depth = 20
lr = 0.01
n_points = 20
epochs = 1000
dropout_prob = 0.01

x_train, x_test, y_train, y_test = sin_dataset(dataset_size=n_points, test_size=0.25)

# visualising the function we will train a model to learn
fig, ax = plt.subplots()
plt.plot(x_train, y_train, "o", label="training")
plt.plot(x_test, y_test, "o", label="testing")
plt.plot(
    np.linspace(-1, 1, 100),
    [np.sin(x * np.pi) for x in np.linspace(-1, 1, 100)],
    linestyle="dotted",
    label=r"$\sin(x)$",
)
plt.ylabel(r"$y = \sin(\pi\cdot x) + \epsilon$")
plt.xlabel(r"$x$")
ax.xaxis.set_major_locator(ticker.MultipleLocator(0.5))
ax.yaxis.set_major_locator(ticker.MultipleLocator(0.5))
plt.legend()
plt.savefig("problem_function.pdf")
plt.close()

# scale the data to ensure it lies in the range (-1,1)
scaler = MinMaxScaler(feature_range=(-1, 1))
y_train = scaler.fit_transform(y_train)
y_test = scaler.transform(y_test)


num_runs = 3
train_history = {}
test_history = {}

# training with no dropout
train_losses = []
test_losses = []
for _ in range(num_runs):
    # defining an overparameterised quantum circuit
    model = QuantumModelBase(n_qubits=n_qubits, n_layers=depth, device=device)
    opt = optim.Adam(model.parameters(), lr=lr)
    _, train_loss_hist, test_loss_hist = train(
        model=model,
        opt=opt,
        x_train=x_train,
        y_train=y_train,
        x_test=x_test,
        y_test=y_test,
        epochs=epochs,
    )
    train_losses.append(train_loss_hist)
    test_losses.append(test_loss_hist)

train_losses = np.array(train_losses)
val_losses = np.array(test_losses)
train_history["no dropout"] = train_losses
test_history["no dropout"] = test_losses


# training with dropout
train_losses = []
test_losses = []
for _ in range(num_runs):
    # defining a quantum model with dropout
    model = DropoutModel(
        n_qubits=n_qubits,
        n_layers=depth,
        device=device,
        dropout_mode="rotational_dropout",
        dropout_prob=dropout_prob,
    )

    opt = optim.Adam(model.parameters(), lr=lr)
    _, train_loss_hist, val_loss_hist = train(
        model=model,
        opt=opt,
        x_train=x_train,
        y_train=y_train,
        x_test=x_test,
        y_test=y_test,
        epochs=epochs,
    )
    train_losses.append(train_loss_hist)
    test_losses.append(test_loss_hist)

train_losses = np.array(train_losses)
val_losses = np.array(test_losses)
train_history["dropout"] = train_losses
test_history["dropout"] = test_losses


plot_results(train_history=train_history, test_history=test_history, epochs=epochs)


```
## CUDA Profiling and debugging

To debug your quantum programs on `CUDA` devices, `pyqtorch` offers a `DEBUG` mode, which can be activated via
setting the `PYQ_LOG_LEVEL` environment variable.

```bash
export PYQ_LOG_LEVEL=DEBUG
```

Before running your script, make sure to install the following packages:

```bash
pip install nvidia-pyindex
pip install nvidia-dlprof[pytorch]
```
For more information, check [the dlprof docs](https://docs.nvidia.com/deeplearning/frameworks/dlprof-user-guide/index.html).
=======
```
>>>>>>> dd1f03c0
<|MERGE_RESOLUTION|>--- conflicted
+++ resolved
@@ -110,652 +110,4 @@
 obs = pyq.QuantumCircuit(n_qubits, [pyq.Z(0)])
 expval = pyq.expectation(circ, state, {"theta": theta}, obs)
 dfdtheta = torch.autograd.grad(expval, theta, torch.ones_like(expval))
-<<<<<<< HEAD
-```
-
-## Adjoint Differentiation
-
-`pyqtorch` also offers a [adjoint differentiation mode](https://arxiv.org/abs/2009.02823) which can be used through the `expectation` method.
-
-```python exec="on" source="material-block"
-import pyqtorch as pyq
-import torch
-from pyqtorch.utils import DiffMode
-
-n_qubits = 3
-batch_size = 1
-
-rx = pyq.RX(0, param_name="x")
-cnot = pyq.CNOT(1, 2)
-ops = [rx, cnot]
-n_qubits = 3
-circ = pyq.QuantumCircuit(n_qubits, ops)
-
-obs = pyq.QuantumCircuit(n_qubits, [pyq.Z(0)])
-state = pyq.zero_state(n_qubits)
-
-values_ad = {"x": torch.tensor([torch.pi / 2], requires_grad=True)}
-values_adjoint = {"x": torch.tensor([torch.pi / 2], requires_grad=True)}
-exp_ad = pyq.expectation(circ, state, values_ad, obs, DiffMode.AD)
-exp_adjoint = pyq.expectation(circ, state, values_adjoint, obs, DiffMode.ADJOINT)
-
-dfdx_ad = torch.autograd.grad(exp_ad, tuple(values_ad.values()), torch.ones_like(exp_ad))
-
-dfdx_adjoint = torch.autograd.grad(
-    exp_adjoint, tuple(values_adjoint.values()), torch.ones_like(exp_adjoint)
-)
-
-assert len(dfdx_ad) == len(dfdx_adjoint)
-for i in range(len(dfdx_ad)):
-    assert torch.allclose(dfdx_ad[i], dfdx_adjoint[i])
-```
-
-## Fitting a nonlinear function
-
-Let's have a look at how the `QuantumCircuit` can be used to fit a function.
-
-```python exec="on" source="material-block" html="1"
-from __future__ import annotations
-
-from operator import add
-from functools import reduce
-import torch
-import pyqtorch as pyq
-from pyqtorch.circuit import hea
-from pyqtorch.utils import DiffMode
-from pyqtorch.parametric import Parametric
-import matplotlib.pyplot as plt
-
-from torch.nn.functional import mse_loss
-
-# We can train on GPU if available
-DEVICE = torch.device('cuda') if torch.cuda.is_available() else torch.device('cpu')
-# We can also choose the precision we want to train on
-COMPLEX_DTYPE = torch.complex64
-REAL_DTYPE = torch.float32
-N_QUBITS = 4
-DEPTH = 2
-LR = .2
-DIFF_MODE = DiffMode.ADJOINT
-N_EPOCHS = 75
-
-# Target function and some training data
-fn = lambda x, degree: .05 * reduce(add, (torch.cos(i*x) + torch.sin(i*x) for i in range(degree)), 0)
-x = torch.linspace(0, 10, 100)
-y = fn(x, 5)
-# Lets define a feature map to encode our 'x' values
-feature_map = [pyq.RX(i, f'x') for i in range(N_QUBITS)]
-# To fit the function, we define a hardware-efficient ansatz with tunable parameters
-ansatz, params = hea(N_QUBITS, DEPTH, 'theta')
-# Lets move all necessary components to the DEVICE
-circ = pyq.QuantumCircuit(N_QUBITS, feature_map + ansatz).to(device=DEVICE, dtype=COMPLEX_DTYPE)
-observable = pyq.Hamiltonian([pyq.Z(0)]).to(device=DEVICE, dtype=COMPLEX_DTYPE)
-params = params.to(device=DEVICE, dtype=REAL_DTYPE)
-x, y = x.to(device=DEVICE, dtype=REAL_DTYPE), y.to(device=DEVICE, dtype=REAL_DTYPE)
-state = circ.init_state()
-
-def exp_fn(params: dict[str, torch.Tensor], inputs: dict[str, torch.Tensor]) -> torch.Tensor:
-    return pyq.expectation(circ, state, {**params,**inputs}, observable, DIFF_MODE)
-
-with torch.no_grad():
-    y_init = exp_fn(params, {'x': x})
-
-# We need to set 'foreach' False since Adam doesnt support float64 on CUDA devices
-optimizer = torch.optim.Adam(params.values(), lr=LR, foreach=False)
-
-for _ in range(N_EPOCHS):
-    optimizer.zero_grad()
-    y_pred = exp_fn(params, {'x': x})
-    loss = mse_loss(y, y_pred)
-    loss.backward()
-    optimizer.step()
-
-with torch.no_grad():
-    y_final = exp_fn(params, {'x': x})
-
-plt.plot(x.numpy(), y.numpy(), label="truth")
-plt.plot(x.numpy(), y_init.numpy(), label="initial")
-plt.plot(x.numpy(), y_final.numpy(), "--", label="final", linewidth=3)
-plt.legend()
-from io import StringIO  # markdown-exec: hide
-from matplotlib.figure import Figure  # markdown-exec: hide
-def fig_to_html(fig: Figure) -> str:  # markdown-exec: hide
-    buffer = StringIO()  # markdown-exec: hide
-    fig.savefig(buffer, format="svg")  # markdown-exec: hide
-    return buffer.getvalue()  # markdown-exec: hide
-print(fig_to_html(plt.gcf())) # markdown-exec: hide
-```
-
-## Fitting a partial differential equation using DQC
-
-Finally, we show how to implement [DQC](https://arxiv.org/abs/2011.10395) to solve a partial differential equation using `pyqtorch`.
-
-```python exec="on" source="material-block" html="1"
-from __future__ import annotations
-
-from functools import reduce
-from itertools import product
-from operator import add
-from typing import Callable
-
-import matplotlib.pyplot as plt
-import numpy as np
-import torch
-from torch import Tensor, exp, linspace, ones_like, optim, rand, sin, tensor
-from torch.autograd import grad
-from pyqtorch.circuit import hea
-from pyqtorch import CNOT, RX, RY, QuantumCircuit, Z, expectation, Hamiltonian, Sequence, Merge
-from pyqtorch.parametric import Parametric
-from pyqtorch.utils import DiffMode
-
-DIFF_MODE = DiffMode.AD
-DEVICE = torch.device("cuda") if torch.cuda.is_available() else torch.device("cpu")
-# We can also choose the precision we want to train on
-COMPLEX_DTYPE = torch.complex64
-REAL_DTYPE = torch.float32
-LR = .15
-N_QUBITS = 4
-DEPTH = 3
-VARIABLES = ("x", "y")
-N_VARIABLES = len(VARIABLES)
-X_POS, Y_POS = [i for i in range(N_VARIABLES)]
-BATCH_SIZE = 250
-N_EPOCHS = 750
-
-
-class DomainSampling(torch.nn.Module):
-    def __init__(
-        self, exp_fn: Callable[[Tensor], Tensor], n_inputs: int, batch_size: int, device: torch.device, dtype: torch.dtype
-    ) -> None:
-        super().__init__()
-        self.exp_fn = exp_fn
-        self.n_inputs = n_inputs
-        self.batch_size = batch_size
-        self.device = device
-        self.dtype = dtype
-
-    def sample(self, requires_grad: bool = False) -> Tensor:
-        return rand((self.batch_size, self.n_inputs), requires_grad=requires_grad, device=self.device, dtype=self.dtype)
-
-    def left_boundary(self) -> Tensor:  # u(0,y)=0
-        sample = self.sample()
-        sample[:, X_POS] = 0.0
-        return self.exp_fn(sample).pow(2).mean()
-
-    def right_boundary(self) -> Tensor:  # u(L,y)=0
-        sample = self.sample()
-        sample[:, X_POS] = 1.0
-        return self.exp_fn(sample).pow(2).mean()
-
-    def top_boundary(self) -> Tensor:  # u(x,H)=0
-        sample = self.sample()
-        sample[:, Y_POS] = 1.0
-        return self.exp_fn(sample).pow(2).mean()
-
-    def bottom_boundary(self) -> Tensor:  # u(x,0)=f(x)
-        sample = self.sample()
-        sample[:, Y_POS] = 0.0
-        return (self.exp_fn(sample) - sin(np.pi * sample[:, 0])).pow(2).mean()
-
-    def interior(self) -> Tensor:  # uxx+uyy=0
-        sample = self.sample(requires_grad=True)
-        f = self.exp_fn(sample)
-        dfdxy = grad(
-            f,
-            sample,
-            ones_like(f),
-            create_graph=True,
-        )[0]
-        dfdxxdyy = grad(
-            dfdxy,
-            sample,
-            ones_like(dfdxy),
-        )[0]
-
-        return (dfdxxdyy[:, X_POS] + dfdxxdyy[:, Y_POS]).pow(2).mean()
-
-
-feature_map = [RX(i, VARIABLES[X_POS]) for i in range(N_QUBITS // 2)] + [
-    RX(i, VARIABLES[Y_POS]) for i in range(N_QUBITS // 2, N_QUBITS)
-]
-ansatz, params = hea(N_QUBITS, DEPTH, "theta")
-circ = QuantumCircuit(N_QUBITS, feature_map + ansatz).to(device=DEVICE, dtype=COMPLEX_DTYPE)
-total_magnetization = Hamiltonian([Z(i) for i in range(N_QUBITS)]).to(device=DEVICE, dtype=COMPLEX_DTYPE)
-params = params.to(device=DEVICE, dtype=REAL_DTYPE)
-state = circ.init_state()
-
-
-def exp_fn(inputs: Tensor) -> Tensor:
-    return expectation(
-        circ,
-        state,
-        {**params, **{VARIABLES[X_POS]: inputs[:, X_POS], VARIABLES[Y_POS]: inputs[:, Y_POS]}},
-        total_magnetization,
-        DIFF_MODE,
-    )
-
-
-single_domain_torch = linspace(0, 1, steps=BATCH_SIZE)
-domain_torch = tensor(list(product(single_domain_torch, single_domain_torch)))
-
-opt = optim.Adam(params.values(), lr=LR)
-sol = DomainSampling(exp_fn, len(VARIABLES), BATCH_SIZE, DEVICE, REAL_DTYPE)
-
-for _ in range(N_EPOCHS):
-    opt.zero_grad()
-    loss = (
-        sol.left_boundary()
-        + sol.right_boundary()
-        + sol.top_boundary()
-        + sol.bottom_boundary()
-        + sol.interior()
-    )
-    loss.backward()
-    opt.step()
-
-dqc_sol = exp_fn(domain_torch.to(DEVICE)).reshape(BATCH_SIZE, BATCH_SIZE).detach().cpu().numpy()
-analytic_sol = (
-    (exp(-np.pi * domain_torch[:, X_POS]) * sin(np.pi * domain_torch[:, Y_POS]))
-    .reshape(BATCH_SIZE, BATCH_SIZE)
-    .T
-).numpy()
-
-
-fig, ax = plt.subplots(1, 2, figsize=(7, 7))
-ax[0].imshow(analytic_sol, cmap="turbo")
-ax[0].set_xlabel("x")
-ax[0].set_ylabel("y")
-ax[0].set_title("Analytical solution u(x,y)")
-ax[1].imshow(dqc_sol, cmap="turbo")
-ax[1].set_xlabel("x")
-ax[1].set_ylabel("y")
-ax[1].set_title("DQC solution")
-from io import StringIO  # markdown-exec: hide
-from matplotlib.figure import Figure  # markdown-exec: hide
-def fig_to_html(fig: Figure) -> str:  # markdown-exec: hide
-    buffer = StringIO()  # markdown-exec: hide
-    fig.savefig(buffer, format="svg")  # markdown-exec: hide
-    return buffer.getvalue()  # markdown-exec: hide
-print(fig_to_html(plt.gcf())) # markdown-exec: hide
-```
-
-## Fitting a noisy sinusoid with quantum dropout
-
-Here we will demonstrate an implemention [quantum dropout](https://arxiv.org/abs/2310.04120), for the case of fitting a noisy sine function.
-
-```python exec="on" source="material-block" html="1"
-
-from __future__ import annotations
-
-import matplotlib.pyplot as plt
-import numpy as np
-import torch
-from matplotlib import ticker
-
-# from sklearn.preprocessing import MinMaxScaler
-from torch import manual_seed, optim, tensor
-
-import pyqtorch as pyq
-from pyqtorch.circuit import DropoutQuantumCircuit
-from pyqtorch.parametric import Parametric
-
-manual_seed(12345)
-np.random.seed(12345)
-
-
-class MinMaxScaler:
-    def __init__(self, feature_range=(0, 1)):
-        self.feature_range = feature_range
-        self.min = None
-        self.scale = None
-
-    def fit(self, X):
-        self.min = X.min(axis=0)
-        self.scale = X.max(axis=0) - self.min
-        self.scale[self.scale == 0] = 1  # Avoid division by zero for constant features
-
-    def transform(self, X):
-        X_scaled = (X - self.min) / self.scale
-        X_scaled = (
-            X_scaled * (self.feature_range[1] - self.feature_range[0]) + self.feature_range[0]
-        )
-        return X_scaled
-
-    def fit_transform(self, X):
-        self.fit(X)
-        return self.transform(X)
-
-    def inverse_transform(self, X_scaled):
-        X = (X_scaled - self.feature_range[0]) / (self.feature_range[1] - self.feature_range[0])
-        X = X * self.scale + self.min
-        return X
-
-
-def sin_dataset(dataset_size=100, test_size=0.4, noise=0.4):
-    x_ax = np.linspace(-1, 1, dataset_size)
-    y = np.sin(x_ax * np.pi)
-    noise = np.random.normal(0, 0.5, y.shape) * noise
-    y += noise
-
-    rng = np.random.default_rng(40)
-    indices = rng.permutation(dataset_size)
-    n_test = int(dataset_size * test_size)
-    n_train = int(dataset_size * (1 - test_size))
-    test_indices = indices[:n_test]
-    train_indices = indices[n_test : (n_test + n_train)]
-    x_train, x_test, y_train, y_test = (
-        x_ax[train_indices],
-        x_ax[test_indices],
-        y[train_indices],
-        y[test_indices],
-    )
-
-    x_train = x_train.reshape(-1, 1)
-    x_test = x_test.reshape(-1, 1)
-    y_train = y_train.reshape(-1, 1)
-    y_test = y_test.reshape(-1, 1)
-    return x_train, x_test, y_train, y_test
-
-
-def hea_ansatz(n_qubits, layer):
-    ops = []
-    for i in range(n_qubits):
-        ops.append(pyq.RX(i, param_name=f"theta_{i}{layer}{0}"))
-
-    for j in range(n_qubits - 1):
-        ops.append(pyq.CNOT(control=j, target=j + 1))
-
-    for i in range(n_qubits):
-        ops.append(pyq.RZ(i, param_name=f"theta_{i}{layer}{1}"))
-
-    for j in range(n_qubits - 1):
-        ops.append(pyq.CNOT(control=j, target=j + 1))
-
-    for i in range(n_qubits):
-        ops.append(pyq.RX(i, param_name=f"theta_{i}{layer}{2}"))
-
-    for j in range(n_qubits - 1):
-        ops.append(pyq.CNOT(control=j, target=j + 1))
-    return ops
-
-
-def fm1(n_qubits):
-    return [pyq.RY(i, "x1") for i in range(n_qubits)]
-
-
-def fm2(n_qubits):
-    return [pyq.RZ(i, "x2") for i in range(n_qubits)]
-
-
-class QuantumModelBase(torch.nn.Module):
-    def __init__(self, n_qubits, n_layers, device):
-        super().__init__()
-        self.n_qubits = n_qubits
-        self.n_layers = n_layers
-        self.device = device
-
-        self.embedding1 = fm1(n_qubits=n_qubits)
-        self.embedding2 = fm2(n_qubits=n_qubits)
-
-        self.params = torch.nn.ParameterDict()
-        operations = self.build_operations()
-        self.circuit = self.build_circuit(operations)
-        self.observable = pyq.QuantumCircuit(n_qubits, [pyq.Z(i) for i in range(n_qubits)]).to(
-            device=device, dtype=torch.complex64
-        )
-
-        self.params = self.params.to(device=device, dtype=torch.float32)
-
-    def build_operations(self):
-        operations = []
-        for i in range(self.n_layers):
-            operations += self.embedding1 + self.embedding2
-            layer_i_ansatz = hea_ansatz(n_qubits=n_qubits, layer=i)
-            operations += layer_i_ansatz
-            for op in layer_i_ansatz:
-                if isinstance(op, Parametric):
-                    self.params[f"{op.param_name}"] = torch.randn(1, requires_grad=True)
-
-        return operations
-
-    def build_circuit(self, operations):
-        return pyq.QuantumCircuit(
-            n_qubits=self.n_qubits,
-            operations=operations,
-        ).to(device=self.device, dtype=torch.complex64)
-
-    def forward(self, x):
-        x = x.flatten()
-        x_1 = {"x1": torch.asin(x)}
-        x_2 = {"x2": torch.acos(x**2)}
-        state = self.circuit.init_state(batch_size=int(x.shape[0]))
-
-        out = pyq.expectation(
-            circuit=self.circuit,
-            state=state,
-            values={**self.params, **x_1, **x_2},
-            observable=self.observable,
-        )
-
-        return out
-
-
-class DropoutModel(QuantumModelBase):
-    def __init__(
-        self, n_qubits, n_layers, device, dropout_mode="rotational_dropout", dropout_prob=0.03
-    ):
-        self.dropout_mode = dropout_mode
-        self.dropout_prob = dropout_prob
-        super().__init__(n_qubits, n_layers, device)
-
-    def build_circuit(self, operations):
-        return DropoutQuantumCircuit(
-            n_qubits=self.n_qubits,
-            operations=operations,
-            dropout_mode=self.dropout_mode,
-            dropout_prob=self.dropout_prob,
-        ).to(device=self.device, dtype=torch.complex64)
-
-
-def train_step(model, opt, data):
-    opt.zero_grad()
-    y_true = data[1].flatten()
-    y_preds = model(data[0])
-    loss = torch.nn.MSELoss()(y_preds, y_true)
-    loss.backward()
-    opt.step()
-
-    return loss
-
-
-def train(model, opt, x_train, y_train, x_test, y_test, epochs):
-    train_loss_history = []
-    validation_loss_history = []
-
-    x_test = tensor(x_test).to(device, dtype=torch.float32)
-    y_test = tensor(y_test).to(device, dtype=torch.float32).flatten()
-
-    x_train = tensor(x_train).to(device, dtype=torch.float32)
-    y_train = tensor(y_train).to(device, dtype=torch.float32).flatten()
-
-    for epoch in range(epochs):
-        model.train()
-
-        train_loss = train_step(model, opt, (x_train, y_train))
-
-        model.eval()
-        test_preds = model(x_test)
-        test_loss = torch.nn.MSELoss()(test_preds, y_test).detach().numpy()
-
-        train_loss_history.append(train_loss.detach().numpy())
-        validation_loss_history.append(test_loss)
-
-        if epoch % 100 == 0:
-            print(f"epoch: {epoch}, train loss {train_loss}, val loss: {test_loss}")
-
-    return model, train_loss_history, validation_loss_history
-
-
-def plot_results(train_history, test_history, epochs):
-    fig, ax = plt.subplots(1, 2, figsize=(12, 4))
-    plt.subplots_adjust(wspace=0.05)
-    ax[0].set_title("MSE train")
-    for k, v in train_history.items():
-        mean_train_history = np.mean(v, axis=0)
-        std_train_history = np.std(v, axis=0)
-        print(mean_train_history.shape)
-        ax[0].fill_between(
-            range(epochs),
-            mean_train_history - std_train_history,
-            mean_train_history + std_train_history,
-            alpha=0.2,
-        )
-        # average trend
-        ax[0].plot(range(epochs), mean_train_history, label=f"{k}")
-
-    ax[1].set_title("MSE test")
-    for k, v in test_history.items():
-        mean_test_history = np.mean(v, axis=0)
-        std_test_history = np.std(v, axis=0)
-        ax[1].fill_between(
-            range(epochs),
-            mean_test_history - std_test_history,
-            mean_test_history + std_test_history,
-            alpha=0.2,
-        )
-        # average trend
-        ax[1].plot(range(epochs), mean_test_history, label=f"{k}")
-
-    ax[0].legend(
-        loc="upper center", bbox_to_anchor=(1.01, 1.25), ncol=4, fancybox=True, shadow=True
-    )
-
-    for ax in ax.flat:
-        ax.set_xlabel("Epochs")
-        ax.set_ylabel("MSE")
-        ax.set_yscale("log")
-        ax.label_outer()
-
-    plt.subplots_adjust(bottom=0.3)
-    plt.savefig("results.pdf")
-    plt.close()
-
-
-device = torch.device("cpu")
-n_qubits = 4
-depth = 20
-lr = 0.01
-n_points = 20
-epochs = 1000
-dropout_prob = 0.01
-
-x_train, x_test, y_train, y_test = sin_dataset(dataset_size=n_points, test_size=0.25)
-
-# visualising the function we will train a model to learn
-fig, ax = plt.subplots()
-plt.plot(x_train, y_train, "o", label="training")
-plt.plot(x_test, y_test, "o", label="testing")
-plt.plot(
-    np.linspace(-1, 1, 100),
-    [np.sin(x * np.pi) for x in np.linspace(-1, 1, 100)],
-    linestyle="dotted",
-    label=r"$\sin(x)$",
-)
-plt.ylabel(r"$y = \sin(\pi\cdot x) + \epsilon$")
-plt.xlabel(r"$x$")
-ax.xaxis.set_major_locator(ticker.MultipleLocator(0.5))
-ax.yaxis.set_major_locator(ticker.MultipleLocator(0.5))
-plt.legend()
-plt.savefig("problem_function.pdf")
-plt.close()
-
-# scale the data to ensure it lies in the range (-1,1)
-scaler = MinMaxScaler(feature_range=(-1, 1))
-y_train = scaler.fit_transform(y_train)
-y_test = scaler.transform(y_test)
-
-
-num_runs = 3
-train_history = {}
-test_history = {}
-
-# training with no dropout
-train_losses = []
-test_losses = []
-for _ in range(num_runs):
-    # defining an overparameterised quantum circuit
-    model = QuantumModelBase(n_qubits=n_qubits, n_layers=depth, device=device)
-    opt = optim.Adam(model.parameters(), lr=lr)
-    _, train_loss_hist, test_loss_hist = train(
-        model=model,
-        opt=opt,
-        x_train=x_train,
-        y_train=y_train,
-        x_test=x_test,
-        y_test=y_test,
-        epochs=epochs,
-    )
-    train_losses.append(train_loss_hist)
-    test_losses.append(test_loss_hist)
-
-train_losses = np.array(train_losses)
-val_losses = np.array(test_losses)
-train_history["no dropout"] = train_losses
-test_history["no dropout"] = test_losses
-
-
-# training with dropout
-train_losses = []
-test_losses = []
-for _ in range(num_runs):
-    # defining a quantum model with dropout
-    model = DropoutModel(
-        n_qubits=n_qubits,
-        n_layers=depth,
-        device=device,
-        dropout_mode="rotational_dropout",
-        dropout_prob=dropout_prob,
-    )
-
-    opt = optim.Adam(model.parameters(), lr=lr)
-    _, train_loss_hist, val_loss_hist = train(
-        model=model,
-        opt=opt,
-        x_train=x_train,
-        y_train=y_train,
-        x_test=x_test,
-        y_test=y_test,
-        epochs=epochs,
-    )
-    train_losses.append(train_loss_hist)
-    test_losses.append(test_loss_hist)
-
-train_losses = np.array(train_losses)
-val_losses = np.array(test_losses)
-train_history["dropout"] = train_losses
-test_history["dropout"] = test_losses
-
-
-plot_results(train_history=train_history, test_history=test_history, epochs=epochs)
-
-
-```
-## CUDA Profiling and debugging
-
-To debug your quantum programs on `CUDA` devices, `pyqtorch` offers a `DEBUG` mode, which can be activated via
-setting the `PYQ_LOG_LEVEL` environment variable.
-
-```bash
-export PYQ_LOG_LEVEL=DEBUG
-```
-
-Before running your script, make sure to install the following packages:
-
-```bash
-pip install nvidia-pyindex
-pip install nvidia-dlprof[pytorch]
-```
-For more information, check [the dlprof docs](https://docs.nvidia.com/deeplearning/frameworks/dlprof-user-guide/index.html).
-=======
-```
->>>>>>> dd1f03c0
+```