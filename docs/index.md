--- conflicted
+++ resolved
@@ -110,441 +110,4 @@
 obs = pyq.QuantumCircuit(n_qubits, [pyq.Z(0)])
 expval = pyq.expectation(circ, state, {"theta": theta}, obs)
 dfdtheta = torch.autograd.grad(expval, theta, torch.ones_like(expval))
-<<<<<<< HEAD
-```
-
-## Digital noisy simulation
-
-In the description of closed quantum systems, a pure state vector is used to represent the complete quantum state. Thus, pure quantum states are represented by state vectors $\ket{\psi}$.
-
-However, this description is not sufficient to study open quantum systems. When the system interacts with its environment, quantum systems can be in a mixed state, where quantum information is no longer entirely contained in a single state vector but is distributed probabilistically.
-
-To address these more general cases, we consider a probabilistic combination $p_i$ of possible pure states $\ket{\psi_i}$. Thus, the system is described by a density matrix $\rho$ defined as follows:
-
-$$
-\rho = \sum_i p_i |\psi_i\rangle \langle \psi_i|
-$$
-
-The transformations of the density operator of an open quantum system interacting with its environment (noise) are represented by the super-operator $S: \rho \rightarrow S(\rho)$, often referred to as a quantum channel.
-Quantum channels, due to the conservation of the probability distribution, must be CPTP (Completely Positive and Trace Preserving). Any CPTP super-operator can be written in the following form:
-
-$$
-S(\rho) = \sum_i K_i \rho K^{\dagger}_i
-$$
-
-Where $K_i$ are the Kraus operators, and satisfy the property $\sum_i K_i K^{\dagger}_i = \mathbb{I}$. As noise is the result of system interactions with its environment, it is therefore possible to simulate noisy quantum circuit with noise type gates.
-
-Thus, `pyqtorch` implements a large selection of single qubit noise gates such as:
-
-* The bit flip channel defined as:
-    $$
-        \textbf{BitFlip}(\rho) =(1-p) \rho + p X \rho X^{\dagger}
-    $$
-* The phase flip channel defined as:
-    $$
-        \textbf{PhaseFlip}(\rho) = (1-p) \rho + p Z \rho Z^{\dagger}
-    $$
-* The depolarizing channel defined as:
-    $$
-        \textbf{Depolarizing}(\rho) = (1-p) \rho + \frac{p}{3} (X \rho X^{\dagger}
-            + Y \rho Y^{\dagger}
-            + Z \rho Z^{\dagger})
-    $$
-* The pauli channel defined as:
-    $$
-        \textbf{PauliChannel}(\rho) = (1-p_x-p_y-p_z) \rho
-            + p_x X \rho X^{\dagger}
-            + p_y Y \rho Y^{\dagger}
-            + p_z Z \rho Z^{\dagger}
-    $$
-* The amplitude damping channel defined as:
-    $$
-        \textbf{AmplitudeDamping}(\rho) =  K_0 \rho K_0^{\dagger} + K_1 \rho K_1^{\dagger}
-    $$
-    with:
-    $\begin{equation*}
-    K_{0} \ =\begin{pmatrix}
-    1 & 0\\
-    0 & \sqrt{1-\ \gamma }
-    \end{pmatrix} ,\ K_{1} \ =\begin{pmatrix}
-    0 & \sqrt{\ \gamma }\\
-    0 & 0
-    \end{pmatrix}
-    \end{equation*}$
-* The phase damping channel defined as:
-    $$
-        \textbf{PhaseDamping}(\rho) = K_0 \rho K_0^{\dagger} + K_1 \rho K_1^{\dagger}
-    $$
-    with:
-    $\begin{equation*}
-    K_{0} \ =\begin{pmatrix}
-    1 & 0\\
-    0 & \sqrt{1-\ \gamma }
-    \end{pmatrix}, \ K_{1} \ =\begin{pmatrix}
-    0 & 0\\
-    0 & \sqrt{\ \gamma }
-    \end{pmatrix}
-    \end{equation*}$
-* The generalize amplitude damping channel is defined as:
-    $$
-        \textbf{GeneralizedAmplitudeDamping}(\rho) = K_0 \rho K_0^{\dagger} + K_1 \rho K_1^{\dagger}
-            + K_2 \rho K_2^{\dagger} + K_3 \rho K_3^{\dagger}
-    $$
-    with:
-$\begin{cases}
-K_{0} \ =\sqrt{p} \ \begin{pmatrix}
-1 & 0\\
-0 & \sqrt{1-\ \gamma }
-\end{pmatrix} ,\ K_{1} \ =\sqrt{p} \ \begin{pmatrix}
-0 & 0\\
-0 & \sqrt{\ \gamma }
-\end{pmatrix} \\
-K_{2} \ =\sqrt{1\ -p} \ \begin{pmatrix}
-\sqrt{1-\ \gamma } & 0\\
-0 & 1
-\end{pmatrix} ,\ K_{3} \ =\sqrt{1-p} \ \begin{pmatrix}
-0 & 0\\
-\sqrt{\ \gamma } & 0
-\end{pmatrix}
-\end{cases}$
-
- Noise gates are `Primitive` types, but they also request a `probability` argument to represent the noise affecting the system. And either a vector or a density matrix can be used as an input, but the output will always be a density matrix.
-
-```python exec="on" source="material-block"
-import torch
-from pyqtorch.noise import AmplitudeDamping, PhaseFlip
-from pyqtorch.utils import random_state
-
-input_state = random_state(n_qubits=2)
-noise_prob = 0.3
-AmpD = AmplitudeDamping(0,noise_prob)
-output_state = AmpD(input_state) #It's a density matrix
-pf = PhaseFlip(1,0.7)
-output_state = pf(output_state)
-```
-
-Noisy circuit initialization is the same as noiseless ones and the output will always be a density matrix. Let’s show its usage through the simulation of a realistic $X$ gate.
-
-We know that an $X$ gate flips the state of the qubit, for instance $X|0\rangle = |1\rangle$. In practice, it's common for the target qubit to stay in its original state after applying $X$ due to the interactions between it and its environment. The possibility of failure can be represented by a `BitFlip` gate, which flips the state again after the application of the $X$ gate, returning it to its original state with a probability `1 - gate_fidelity`.
-
-```python exec="on" source="material-block"
-import matplotlib.pyplot as plt
-import torch
-
-from pyqtorch.circuit import QuantumCircuit
-from pyqtorch.noise import BitFlip
-from pyqtorch.primitive import X
-from pyqtorch.utils import product_state
-
-
-input_state = product_state('00')
-x = X(0)
-gate_fidelity = 0.9
-bf = BitFlip(0,1.-gate_fidelity)
-circ = QuantumCircuit(2,[x,bf])
-output_state = circ(input_state)
-output_state_diag = output_state.diagonal(dim1=0).real
-
-plt.figure()
-diag_values = output_state_diag.squeeze().numpy()
-plt.bar(range(len(diag_values)), diag_values, color='blue', alpha=0.7)
-custom_labels = ['00', '01', '10', '11']
-plt.xticks(range(len(diag_values)), custom_labels)
-plt.title("Probability of state occurrence")
-plt.xlabel('Possible States')
-plt.ylabel('Probability')
-from io import StringIO  # markdown-exec: hide
-from matplotlib.figure import Figure  # markdown-exec: hide
-def fig_to_html(fig: Figure) -> str:  # markdown-exec: hide
-    buffer = StringIO()  # markdown-exec: hide
-    fig.savefig(buffer, format="svg")  # markdown-exec: hide
-    return buffer.getvalue()  # markdown-exec: hide
-print(fig_to_html(plt.gcf())) # markdown-exec: hide
-```
-
-## Adjoint Differentiation
-
-`pyqtorch` also offers a [adjoint differentiation mode](https://arxiv.org/abs/2009.02823) which can be used through the `expectation` method.
-
-```python exec="on" source="material-block"
-import pyqtorch as pyq
-import torch
-from pyqtorch.utils import DiffMode
-
-n_qubits = 3
-batch_size = 1
-
-ry = pyq.RY(0, param_name="x")
-cnot = pyq.CNOT(1, 2)
-ops = [ry, cnot]
-n_qubits = 3
-circ = pyq.QuantumCircuit(n_qubits, ops)
-
-obs = pyq.QuantumCircuit(n_qubits, [pyq.Z(0)])
-state = pyq.zero_state(n_qubits)
-
-values_ad = {"x": torch.tensor([torch.pi / 2], requires_grad=True)}
-values_adjoint = {"x": torch.tensor([torch.pi / 2], requires_grad=True)}
-exp_ad = pyq.expectation(circ, state, values_ad, obs, DiffMode.AD)
-exp_adjoint = pyq.expectation(circ, state, values_adjoint, obs, DiffMode.ADJOINT)
-
-dfdx_ad = torch.autograd.grad(exp_ad, tuple(values_ad.values()), torch.ones_like(exp_ad))
-
-dfdx_adjoint = torch.autograd.grad(
-    exp_adjoint, tuple(values_adjoint.values()), torch.ones_like(exp_adjoint)
-)
-
-assert len(dfdx_ad) == len(dfdx_adjoint)
-for i in range(len(dfdx_ad)):
-    assert torch.allclose(dfdx_ad[i], dfdx_adjoint[i])
-```
-
-## Fitting a nonlinear function
-
-Let's have a look at how the `QuantumCircuit` can be used to fit a function.
-
-```python exec="on" source="material-block" html="1"
-from __future__ import annotations
-
-from operator import add
-from functools import reduce
-import torch
-import pyqtorch as pyq
-from pyqtorch.circuit import hea
-from pyqtorch.utils import DiffMode
-from pyqtorch.parametric import Parametric
-import matplotlib.pyplot as plt
-
-from torch.nn.functional import mse_loss
-
-# We can train on GPU if available
-DEVICE = torch.device('cuda') if torch.cuda.is_available() else torch.device('cpu')
-# We can also choose the precision we want to train on
-COMPLEX_DTYPE = torch.complex64
-REAL_DTYPE = torch.float32
-N_QUBITS = 4
-DEPTH = 2
-LR = .2
-DIFF_MODE = DiffMode.ADJOINT
-N_EPOCHS = 75
-
-# Target function and some training data
-fn = lambda x, degree: .05 * reduce(add, (torch.cos(i*x) + torch.sin(i*x) for i in range(degree)), 0)
-x = torch.linspace(0, 10, 100)
-y = fn(x, 5)
-# Lets define a feature map to encode our 'x' values
-feature_map = [pyq.RX(i, f'x') for i in range(N_QUBITS)]
-# To fit the function, we define a hardware-efficient ansatz with tunable parameters
-ansatz, params = hea(N_QUBITS, DEPTH, 'theta')
-# Lets move all necessary components to the DEVICE
-circ = pyq.QuantumCircuit(N_QUBITS, feature_map + ansatz).to(device=DEVICE, dtype=COMPLEX_DTYPE)
-observable = pyq.DiagonalObservable(N_QUBITS, pyq.Z(0)).to(device=DEVICE, dtype=COMPLEX_DTYPE)
-params = params.to(device=DEVICE, dtype=REAL_DTYPE)
-x, y = x.to(device=DEVICE, dtype=REAL_DTYPE), y.to(device=DEVICE, dtype=REAL_DTYPE)
-state = circ.init_state()
-
-def exp_fn(params: dict[str, torch.Tensor], inputs: dict[str, torch.Tensor]) -> torch.Tensor:
-    return pyq.expectation(circ, state, {**params,**inputs}, observable, DIFF_MODE)
-
-with torch.no_grad():
-    y_init = exp_fn(params, {'x': x})
-
-# We need to set 'foreach' False since Adam doesnt support float64 on CUDA devices
-optimizer = torch.optim.Adam(params.values(), lr=LR, foreach=False)
-
-for _ in range(N_EPOCHS):
-    optimizer.zero_grad()
-    y_pred = exp_fn(params, {'x': x})
-    loss = mse_loss(y, y_pred)
-    loss.backward()
-    optimizer.step()
-
-with torch.no_grad():
-    y_final = exp_fn(params, {'x': x})
-
-plt.figure()
-plt.plot(x.numpy(), y.numpy(), label="truth")
-plt.plot(x.numpy(), y_init.numpy(), label="initial")
-plt.plot(x.numpy(), y_final.numpy(), "--", label="final", linewidth=3)
-plt.legend()
-from io import StringIO  # markdown-exec: hide
-from matplotlib.figure import Figure  # markdown-exec: hide
-def fig_to_html(fig: Figure) -> str:  # markdown-exec: hide
-    buffer = StringIO()  # markdown-exec: hide
-    fig.savefig(buffer, format="svg")  # markdown-exec: hide
-    return buffer.getvalue()  # markdown-exec: hide
-print(fig_to_html(plt.gcf())) # markdown-exec: hide
-```
-
-## Fitting a partial differential equation using DQC
-
-Finally, we show how to implement [DQC](https://arxiv.org/abs/2011.10395) to solve a partial differential equation using `pyqtorch`.
-
-```python exec="on" source="material-block" html="1"
-from __future__ import annotations
-
-from functools import reduce
-from itertools import product
-from operator import add
-from typing import Callable
-
-import matplotlib.pyplot as plt
-import numpy as np
-import torch
-from torch import Tensor, exp, linspace, ones_like, optim, rand, sin, tensor
-from torch.autograd import grad
-from pyqtorch.circuit import hea
-from pyqtorch import CNOT, RX, RY, QuantumCircuit, Z, expectation, DiagonalObservable, Sequence, Merge, Add
-from pyqtorch.parametric import Parametric
-from pyqtorch.utils import DiffMode
-
-DIFF_MODE = DiffMode.AD
-DEVICE = torch.device("cuda") if torch.cuda.is_available() else torch.device("cpu")
-# We can also choose the precision we want to train on
-COMPLEX_DTYPE = torch.complex64
-REAL_DTYPE = torch.float32
-LR = .15
-N_QUBITS = 4
-DEPTH = 3
-VARIABLES = ("x", "y")
-N_VARIABLES = len(VARIABLES)
-X_POS, Y_POS = [i for i in range(N_VARIABLES)]
-BATCH_SIZE = 250
-N_EPOCHS = 750
-
-
-class DomainSampling(torch.nn.Module):
-    def __init__(
-        self, exp_fn: Callable[[Tensor], Tensor], n_inputs: int, batch_size: int, device: torch.device, dtype: torch.dtype
-    ) -> None:
-        super().__init__()
-        self.exp_fn = exp_fn
-        self.n_inputs = n_inputs
-        self.batch_size = batch_size
-        self.device = device
-        self.dtype = dtype
-
-    def sample(self, requires_grad: bool = False) -> Tensor:
-        return rand((self.batch_size, self.n_inputs), requires_grad=requires_grad, device=self.device, dtype=self.dtype)
-
-    def left_boundary(self) -> Tensor:  # u(0,y)=0
-        sample = self.sample()
-        sample[:, X_POS] = 0.0
-        return self.exp_fn(sample).pow(2).mean()
-
-    def right_boundary(self) -> Tensor:  # u(L,y)=0
-        sample = self.sample()
-        sample[:, X_POS] = 1.0
-        return self.exp_fn(sample).pow(2).mean()
-
-    def top_boundary(self) -> Tensor:  # u(x,H)=0
-        sample = self.sample()
-        sample[:, Y_POS] = 1.0
-        return self.exp_fn(sample).pow(2).mean()
-
-    def bottom_boundary(self) -> Tensor:  # u(x,0)=f(x)
-        sample = self.sample()
-        sample[:, Y_POS] = 0.0
-        return (self.exp_fn(sample) - sin(np.pi * sample[:, 0])).pow(2).mean()
-
-    def interior(self) -> Tensor:  # uxx+uyy=0
-        sample = self.sample(requires_grad=True)
-        f = self.exp_fn(sample)
-        dfdxy = grad(
-            f,
-            sample,
-            ones_like(f),
-            create_graph=True,
-        )[0]
-        dfdxxdyy = grad(
-            dfdxy,
-            sample,
-            ones_like(dfdxy),
-        )[0]
-
-        return (dfdxxdyy[:, X_POS] + dfdxxdyy[:, Y_POS]).pow(2).mean()
-
-
-feature_map = [RX(i, VARIABLES[X_POS]) for i in range(N_QUBITS // 2)] + [
-    RX(i, VARIABLES[Y_POS]) for i in range(N_QUBITS // 2, N_QUBITS)
-]
-ansatz, params = hea(N_QUBITS, DEPTH, "theta")
-circ = QuantumCircuit(N_QUBITS, feature_map + ansatz).to(device=DEVICE, dtype=COMPLEX_DTYPE)
-sumZ_obs = DiagonalObservable(N_QUBITS, Add(Sequence([Z(i) for i in range(N_QUBITS)]))).to(device=DEVICE, dtype=COMPLEX_DTYPE)
-params = params.to(device=DEVICE, dtype=REAL_DTYPE)
-state = circ.init_state()
-
-
-def exp_fn(inputs: Tensor) -> Tensor:
-    return expectation(
-        circ,
-        state,
-        {**params, **{VARIABLES[X_POS]: inputs[:, X_POS], VARIABLES[Y_POS]: inputs[:, Y_POS]}},
-        sumZ_obs,
-        DIFF_MODE,
-    )
-
-
-single_domain_torch = linspace(0, 1, steps=BATCH_SIZE)
-domain_torch = tensor(list(product(single_domain_torch, single_domain_torch)))
-
-opt = optim.Adam(params.values(), lr=LR)
-sol = DomainSampling(exp_fn, len(VARIABLES), BATCH_SIZE, DEVICE, REAL_DTYPE)
-
-for _ in range(N_EPOCHS):
-    opt.zero_grad()
-    loss = (
-        sol.left_boundary()
-        + sol.right_boundary()
-        + sol.top_boundary()
-        + sol.bottom_boundary()
-        + sol.interior()
-    )
-    loss.backward()
-    opt.step()
-
-dqc_sol = exp_fn(domain_torch.to(DEVICE)).reshape(BATCH_SIZE, BATCH_SIZE).detach().cpu().numpy()
-analytic_sol = (
-    (exp(-np.pi * domain_torch[:, X_POS]) * sin(np.pi * domain_torch[:, Y_POS]))
-    .reshape(BATCH_SIZE, BATCH_SIZE)
-    .T
-).numpy()
-
-
-fig, ax = plt.subplots(1, 2, figsize=(7, 7))
-ax[0].imshow(analytic_sol, cmap="turbo")
-ax[0].set_xlabel("x")
-ax[0].set_ylabel("y")
-ax[0].set_title("Analytical solution u(x,y)")
-ax[1].imshow(dqc_sol, cmap="turbo")
-ax[1].set_xlabel("x")
-ax[1].set_ylabel("y")
-ax[1].set_title("DQC solution")
-from io import StringIO  # markdown-exec: hide
-from matplotlib.figure import Figure  # markdown-exec: hide
-def fig_to_html(fig: Figure) -> str:  # markdown-exec: hide
-    buffer = StringIO()  # markdown-exec: hide
-    fig.savefig(buffer, format="svg")  # markdown-exec: hide
-    return buffer.getvalue()  # markdown-exec: hide
-print(fig_to_html(plt.gcf())) # markdown-exec: hide
-```
-
-## CUDA Profiling and debugging
-
-To debug your quantum programs on `CUDA` devices, `pyqtorch` offers a `DEBUG` mode, which can be activated via
-setting the `PYQ_LOG_LEVEL` environment variable.
-
-```bash
-export PYQ_LOG_LEVEL=DEBUG
-```
-
-Before running your script, make sure to install the following packages:
-
-```bash
-pip install nvidia-pyindex
-pip install nvidia-dlprof[pytorch]
-```
-For more information, check [the dlprof docs](https://docs.nvidia.com/deeplearning/frameworks/dlprof-user-guide/index.html).
-=======
-```
->>>>>>> 415cf10e
+```