--- conflicted
+++ resolved
@@ -78,11 +78,7 @@
 # To be evolved for a batch of times
 t_list = torch.tensor([0.0, 0.5, 1.0, 2.0])
 
-<<<<<<< HEAD
-hamiltonian_evolution = HamiltonianEvolution(qubit_support=[i for i in range(n_qubits)], generator=hermitian_matrix,  t_list)
-=======
-hamiltonian_evolution = HamiltonianEvolution(qubit_support=[i for i in range(n_qubits)])
->>>>>>> f3cc0ef9
+hamiltonian_evolution = HamiltonianEvolution(qubit_support=[i for i in range(n_qubits)], n_qubits=n_qubits)
 
 # Starting from a uniform state
 psi_start = uniform_state(n_qubits)
@@ -254,7 +250,9 @@
 # We can also choose the precision we want to train on
 COMPLEX_DTYPE = torch.complex64
 REAL_DTYPE = torch.float32
-LR = .15
+LR=.15
+PLOT = False
+LEARNING_RATE = 0.01
 N_QUBITS = 4
 DEPTH = 3
 VARIABLES = ("x", "y")
@@ -271,6 +269,7 @@
         super().__init__()
         self.exp_fn = exp_fn
         self.n_inputs = n_inputs
+        self.batch_size = batch_size
         self.batch_size = batch_size
         self.device = device
         self.dtype = dtype
