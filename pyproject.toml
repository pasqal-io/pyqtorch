--- conflicted
+++ resolved
@@ -14,11 +14,7 @@
 ]
 requires-python = ">=3.8,<3.12"
 license = {text = "Apache 2.0"}
-<<<<<<< HEAD
-version = "0.5.1"
-=======
 version = "0.5.0"
->>>>>>> 5fc30384
 classifiers=[
     "License :: OSI Approved :: Apache Software License",
     "Programming Language :: Python",
