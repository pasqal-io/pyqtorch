--- conflicted
+++ resolved
@@ -20,11 +20,7 @@
 ]
 requires-python = ">=3.8,<3.13"
 license = {text = "Apache 2.0"}
-<<<<<<< HEAD
-version = "1.3.2"
-=======
 version = "1.4.0"
->>>>>>> 10bdf9b9
 classifiers=[
     "License :: OSI Approved :: Apache Software License",
     "Programming Language :: Python",
