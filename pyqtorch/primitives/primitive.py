from __future__ import annotations

from functools import cached_property
from typing import Any

import torch
from torch import Tensor

from pyqtorch.matrices import OPERATIONS_DICT, controlled
from pyqtorch.noise import NoiseProtocol, _repr_noise
from pyqtorch.quantum_operation import QuantumOperation, Support


class Primitive(QuantumOperation):
    """Primitive operators based on a fixed matrix U.


    Attributes:
        operation (Tensor): Matrix U.
        qubit_support: List of qubits the QuantumOperation acts on.
        generator (Tensor): A tensor G s.t. U = exp(-iG).
    """

    def __init__(
        self,
        operation: Tensor,
        qubit_support: int | tuple[int, ...] | Support,
        generator: Tensor | None = None,
<<<<<<< HEAD
        noise: NoiseProtocol | dict[str, NoiseProtocol] | None = None,
        diagonal: bool = False,
=======
        noise: NoiseProtocol | None = None,
>>>>>>> 575b4e29
    ) -> None:
        super().__init__(
            operation,
            qubit_support,
            noise=noise,
            diagonal=diagonal,
        )
        self.generator = generator

    def to(self, *args: Any, **kwargs: Any) -> Primitive:
        """Do device or dtype conversions.

        Returns:
            Primitive: Converted instance.
        """
        super().to(*args, **kwargs)
        if self.generator is not None:
            self.generator.to(*args, **kwargs)
        return self

    @cached_property
    def eigenvals_generator(self) -> Tensor:
        """Get eigenvalues of the underlying generator.

        Note that for a primitive, the generator is unclear
        so we execute pass.

        Arguments:
            values: Parameter values.

        Returns:
            Eigenvalues of the generator operator.
        """
        if self.generator is not None:
            return torch.linalg.eigvalsh(self.generator).reshape(-1, 1)
        pass


class ControlledPrimitive(Primitive):
    """Primitive applied depending on control qubits.

    Attributes:
        operation (Tensor): Unitary tensor U.
        control (int | tuple[int, ...]): List of qubits acting as controls.
        target (int | tuple[int, ...]): List of qubits operations acts on.
    """

    def __init__(
        self,
        operation: str | Tensor,
        control: int | tuple[int, ...],
        target: int | tuple[int, ...],
<<<<<<< HEAD
        noise: NoiseProtocol | dict[str, NoiseProtocol] | None = None,
        diagonal: bool = False,
=======
        noise: NoiseProtocol | None = None,
>>>>>>> 575b4e29
    ):
        support = Support(target, control)
        if isinstance(operation, str):
            operation = OPERATIONS_DICT[operation]
        operation = controlled(
            operation=operation.unsqueeze(-1),
            batch_size=1,
            n_control_qubits=len(support.control),
            diagonal=diagonal,
        ).squeeze(-1)
        super().__init__(operation, support, noise=noise, diagonal=diagonal)

    def extra_repr(self) -> str:
        return f"control: {self.control}, target: {self.target}" + _repr_noise(
            self.noise
        )<|MERGE_RESOLUTION|>--- conflicted
+++ resolved
@@ -26,12 +26,8 @@
         operation: Tensor,
         qubit_support: int | tuple[int, ...] | Support,
         generator: Tensor | None = None,
-<<<<<<< HEAD
-        noise: NoiseProtocol | dict[str, NoiseProtocol] | None = None,
+        noise: NoiseProtocol | None = None,
         diagonal: bool = False,
-=======
-        noise: NoiseProtocol | None = None,
->>>>>>> 575b4e29
     ) -> None:
         super().__init__(
             operation,
@@ -84,12 +80,8 @@
         operation: str | Tensor,
         control: int | tuple[int, ...],
         target: int | tuple[int, ...],
-<<<<<<< HEAD
-        noise: NoiseProtocol | dict[str, NoiseProtocol] | None = None,
+        noise: NoiseProtocol | None = None,
         diagonal: bool = False,
-=======
-        noise: NoiseProtocol | None = None,
->>>>>>> 575b4e29
     ):
         support = Support(target, control)
         if isinstance(operation, str):
