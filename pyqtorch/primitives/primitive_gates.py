--- conflicted
+++ resolved
@@ -41,12 +41,8 @@
     def __init__(
         self,
         target: int,
-<<<<<<< HEAD
-        noise: NoiseProtocol | dict[str, NoiseProtocol] | None = None,
-        diagonal: bool = True,
-=======
-        noise: NoiseProtocol | None = None,
->>>>>>> 575b4e29
+        noise: NoiseProtocol | None = None,
+        diagonal: bool = True,
     ):
         super().__init__(
             ZDIAG if diagonal else OPERATIONS_DICT["Z"],
@@ -60,12 +56,8 @@
     def __init__(
         self,
         target: int,
-<<<<<<< HEAD
-        noise: NoiseProtocol | dict[str, NoiseProtocol] | None = None,
-        diagonal: bool = True,
-=======
-        noise: NoiseProtocol | None = None,
->>>>>>> 575b4e29
+        noise: NoiseProtocol | None = None,
+        diagonal: bool = True,
     ):
         super().__init__(
             IDIAG if diagonal else OPERATIONS_DICT["I"],
@@ -88,12 +80,8 @@
     def __init__(
         self,
         target: int,
-<<<<<<< HEAD
-        noise: NoiseProtocol | dict[str, NoiseProtocol] | None = None,
-        diagonal: bool = True,
-=======
-        noise: NoiseProtocol | None = None,
->>>>>>> 575b4e29
+        noise: NoiseProtocol | None = None,
+        diagonal: bool = True,
     ):
         super().__init__(
             TDIAG if diagonal else OPERATIONS_DICT["T"],
@@ -107,12 +95,8 @@
     def __init__(
         self,
         target: int,
-<<<<<<< HEAD
-        noise: NoiseProtocol | dict[str, NoiseProtocol] | None = None,
-        diagonal: bool = True,
-=======
-        noise: NoiseProtocol | None = None,
->>>>>>> 575b4e29
+        noise: NoiseProtocol | None = None,
+        diagonal: bool = True,
     ):
         super().__init__(
             SDIAG if diagonal else OPERATIONS_DICT["S"],
@@ -127,12 +111,8 @@
     def __init__(
         self,
         target: int,
-<<<<<<< HEAD
-        noise: NoiseProtocol | dict[str, NoiseProtocol] | None = None,
-        diagonal: bool = True,
-=======
-        noise: NoiseProtocol | None = None,
->>>>>>> 575b4e29
+        noise: NoiseProtocol | None = None,
+        diagonal: bool = True,
     ):
         super().__init__(
             SDAGGERDIAG if diagonal else OPERATIONS_DICT["SDAGGER"],
@@ -170,12 +150,8 @@
     def __init__(
         self,
         target: int,
-<<<<<<< HEAD
-        noise: NoiseProtocol | dict[str, NoiseProtocol] | None = None,
-        diagonal: bool = True,
-=======
-        noise: NoiseProtocol | None = None,
->>>>>>> 575b4e29
+        noise: NoiseProtocol | None = None,
+        diagonal: bool = True,
     ):
         super().__init__(
             NDIAG if diagonal else OPERATIONS_DICT["N"],
@@ -236,12 +212,8 @@
         self,
         control: int | tuple[int, ...],
         target: int,
-<<<<<<< HEAD
-        noise: NoiseProtocol | dict[str, NoiseProtocol] | None = None,
-        diagonal: bool = True,
-=======
-        noise: NoiseProtocol | None = None,
->>>>>>> 575b4e29
+        noise: NoiseProtocol | None = None,
+        diagonal: bool = True,
     ):
         super().__init__(
             ZDIAG if diagonal else "Z", control, target, noise=noise, diagonal=diagonal
