--- conflicted
+++ resolved
@@ -36,12 +36,8 @@
         generator: str | Tensor,
         qubit_support: int | tuple[int, ...] | Support,
         param_name: str | int | float | torch.Tensor = "",
-<<<<<<< HEAD
-        noise: NoiseProtocol | dict[str, NoiseProtocol] | None = None,
+        noise: NoiseProtocol | None = None,
         diagonal: bool = False,
-=======
-        noise: NoiseProtocol | None = None,
->>>>>>> 575b4e29
     ):
         """Initializes Parametric.
 
@@ -228,12 +224,8 @@
         control: int | Tuple[int, ...],
         target: int | Tuple[int, ...],
         param_name: str | int | float | torch.Tensor = "",
-<<<<<<< HEAD
-        noise: NoiseProtocol | dict[str, NoiseProtocol] | None = None,
+        noise: NoiseProtocol | None = None,
         diagonal: bool = False,
-=======
-        noise: NoiseProtocol | None = None,
->>>>>>> 575b4e29
     ):
         """Initializes a ControlledParametric.
 
@@ -319,12 +311,8 @@
         control: int | Tuple[int, ...],
         target: int,
         param_name: str | int | float | torch.Tensor = "",
-<<<<<<< HEAD
-        noise: NoiseProtocol | dict[str, NoiseProtocol] | None = None,
+        noise: NoiseProtocol | None = None,
         diagonal: bool = False,
-=======
-        noise: NoiseProtocol | None = None,
->>>>>>> 575b4e29
     ):
         """Initializes a ControlledRotationGate.
 
