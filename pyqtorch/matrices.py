# Copyright 2022 PyQ Development Team

# Licensed under the Apache License, Version 2.0 (the "License");
# you may not use this file except in compliance with the License.
# You may obtain a copy of the License at

#     http://www.apache.org/licenses/LICENSE-2.0

# Unless required by applicable law or agreed to in writing, software
# distributed under the License is distributed on an "AS IS" BASIS,
# WITHOUT WARRANTIES OR CONDITIONS OF ANY KIND, either express or implied.
# See the License for the specific language governing permissions and
# limitations under the License.

from typing import Any, Optional, Union

import torch

IMAT = torch.tensor([1, 1], dtype=torch.cdouble)
ZMAT = torch.tensor([1, -1], dtype=torch.cdouble)
NMAT = torch.tensor([0, 1], dtype=torch.cdouble)


def ZZ(N: int, i: int = 0, j: int = 0, device: Union[str, torch.device] = "cpu") -> torch.Tensor:
<<<<<<< HEAD

=======
>>>>>>> 3d51726f
    if i == j:
        return torch.ones(2**N).to(device)

    op_list = [ZMAT.to(device) if k in [i, j] else IMAT.to(device) for k in range(N)]
    operator = op_list[0]
    for op in op_list[1::]:
        operator = torch.kron(operator, op)

    return operator


def NN(N: int, i: int = 0, j: int = 0, device: Union[str, torch.device] = "cpu") -> torch.Tensor:
<<<<<<< HEAD

=======
>>>>>>> 3d51726f
    if i == j:
        return torch.ones(2**N, dtype=torch.cdouble).to(device)

    op_list = [NMAT.to(device) if k in [i, j] else IMAT.to(device) for k in range(N)]
    operator = op_list[0]
    for op in op_list[1::]:
        operator = torch.kron(operator, op)

    return operator


def single_Z(N: int, i: int = 0, device: Union[str, torch.device] = "cpu") -> torch.Tensor:
    op_list = [ZMAT.to(device) if k == i else IMAT.to(device) for k in range(N)]
    operator = op_list[0]
    for op in op_list[1::]:
        operator = torch.kron(operator, op)

    return operator


def single_N(N: int, i: int = 0, device: Union[str, torch.device] = "cpu") -> torch.Tensor:
    op_list = [NMAT.to(device) if k == i else IMAT.to(device) for k in range(N)]
    operator = op_list[0]
    for op in op_list[1::]:
        operator = torch.kron(operator, op)

    return operator


def sum_Z(N: int, device: Union[str, torch.device] = "cpu") -> torch.Tensor:
    H = torch.zeros(2**N, dtype=torch.cdouble).to(device)
    for i in range(N):
        H += single_Z(N, i, device)
    return H


def sum_N(N: int, device: Union[str, torch.device] = "cpu") -> torch.Tensor:
    H = torch.zeros(2**N, dtype=torch.cdouble).to(device)
    for i in range(N):
        H += single_N(N, i, device)
    return H


def generate_ising_from_graph(
    graph: Any,  # optional library type
    precomputed_zz: Optional[torch.Tensor] = None,
    type_ising: str = "Z",
    device: Union[str, torch.device] = "cpu",
) -> torch.Tensor:
    N = graph.number_of_nodes()
    # construct the hamiltonian
    H = torch.zeros(2**N, dtype=torch.cdouble).to(device)

    for edge in graph.edges.data():
        if precomputed_zz is not None:
            if (edge[0], edge[1]) in precomputed_zz[N]:
                key = (edge[0], edge[1])
            else:
                key = (edge[1], edge[0])
            H += precomputed_zz[N][key]
        else:
            if type_ising == "Z":
                H += ZZ(N, edge[0], edge[1], device)
            elif type_ising == "N":
                H += NN(N, edge[0], edge[1], device)
            else:
                raise ValueError("'type_ising' must be in ['Z', 'N']")

    return H<|MERGE_RESOLUTION|>--- conflicted
+++ resolved
@@ -22,10 +22,6 @@
 
 
 def ZZ(N: int, i: int = 0, j: int = 0, device: Union[str, torch.device] = "cpu") -> torch.Tensor:
-<<<<<<< HEAD
-
-=======
->>>>>>> 3d51726f
     if i == j:
         return torch.ones(2**N).to(device)
 
@@ -38,10 +34,6 @@
 
 
 def NN(N: int, i: int = 0, j: int = 0, device: Union[str, torch.device] = "cpu") -> torch.Tensor:
-<<<<<<< HEAD
-
-=======
->>>>>>> 3d51726f
     if i == j:
         return torch.ones(2**N, dtype=torch.cdouble).to(device)
 
