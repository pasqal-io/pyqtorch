--- conflicted
+++ resolved
@@ -40,40 +40,12 @@
         return f"qubits={self.qubits}, n_qubits={self.n_qubits}"
 
 
-<<<<<<< HEAD
-def rot_matrices(
-    theta: torch.Tensor, P: torch.Tensor, I: torch.Tensor, batch_size: int  # noqa: E741
-) -> torch.Tensor:
-    """
-    Returns:
-        torch.Tensor: a batch of gates after applying theta
-    """
-    cos_t = torch.cos(theta / 2).unsqueeze(0).unsqueeze(1)
-    cos_t = cos_t.repeat((2, 2, 1))
-    sin_t = torch.sin(theta / 2).unsqueeze(0).unsqueeze(1)
-    sin_t = sin_t.repeat((2, 2, 1))
-
-    batch_imat = I.unsqueeze(2).repeat(1, 1, batch_size)
-    batch_operation_mat = P.unsqueeze(2).repeat(1, 1, batch_size)
-
-    return cos_t * batch_imat - 1j * sin_t * batch_operation_mat
-
-
-class U(Module):
-=======
 class U(AbstractGate):
-    """Parametrized arbitrary rotation along the axes of the Bloch sphere
-
-    The angles `phi, theta, omega` in tensor format, applied as:
-
-        U(phi, theta, omega) = RZ(omega)RY(theta)RZ(phi)
-    """
->>>>>>> 5b289323
 
     n_params = 3
 
     def __init__(self, qubits: ArrayLike, n_qubits: int):
-<<<<<<< HEAD
+
         """
         Represents a parametrized arbitrary rotation along the axes of the Bloch sphere.
 
@@ -86,12 +58,9 @@
             n_qubits (int): The total number of qubits in the circuit.
 
         """
-        super().__init__()
-        self.qubits = qubits
-        self.n_qubits = n_qubits
-=======
+
         super().__init__(qubits, n_qubits)
->>>>>>> 5b289323
+
 
         self.register_buffer("a", torch.tensor([[1, 0], [0, 0]], dtype=torch.cdouble).unsqueeze(2))
         self.register_buffer("b", torch.tensor([[0, 1], [0, 0]], dtype=torch.cdouble).unsqueeze(2))
@@ -396,7 +365,7 @@
     n_params = 1
 
     def __init__(self, qubits: ArrayLike, n_qubits: int):
-<<<<<<< HEAD
+
         """
         Represents a controlled-phase (CPHASE) gate in a quantum circuit.
         The CPhase gate class creates a controlled Phase gate, applying the PhaseGate
@@ -407,12 +376,9 @@
             n_qubits (int): The total number of qubits in the circuit.
 
         """
-        super().__init__()
-        self.qubits = qubits
-        self.n_qubits = n_qubits
-=======
+
         super().__init__(qubits, n_qubits)
->>>>>>> 5b289323
+
         self.register_buffer("imat", torch.eye(4, dtype=torch.cdouble))
 
     def matrices(self, thetas: torch.Tensor) -> torch.Tensor:
