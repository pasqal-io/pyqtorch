--- conflicted
+++ resolved
@@ -9,13 +9,6 @@
     create_controlled_batch_from_operation,
 )
 from pyqtorch.core.utils import OPERATIONS_DICT
-<<<<<<< HEAD
-from pyqtorch.modules.primitive import PrimitiveGate
-from pyqtorch.modules.utils import rot_matrices
-
-
-class Gate(Module):
-=======
 from pyqtorch.modules.abstract import AbstractGate
 from pyqtorch.modules.utils import rot_matrices
 
@@ -23,7 +16,6 @@
 class RotationGate(AbstractGate):
     n_params = 1
 
->>>>>>> b2a201ea
     def __init__(self, gate: str, qubits: ArrayLike, n_qubits: int):
         super().__init__(qubits, n_qubits)
         self.gate = gate
@@ -31,7 +23,7 @@
         self.register_buffer("paulimat", OPERATIONS_DICT[gate])
 
     def __mul__(
-        self, other: PrimitiveGate | Gate | pyqtorch.modules.QuantumCircuit
+        self, other: AbstractGate | pyqtorch.modules.QuantumCircuit
     ) -> pyqtorch.modules.QuantumCircuit:
         if self.n_qubits != other.n_qubits:
             raise ValueError(
@@ -42,7 +34,7 @@
                 )
             )
 
-        if isinstance(other, (Gate, PrimitiveGate)):
+        if isinstance(other, AbstractGate):
             return pyqtorch.modules.QuantumCircuit(self.n_qubits, [self, other])
 
         if isinstance(other, pyqtorch.modules.QuantumCircuit):
@@ -50,16 +42,6 @@
 
         else:
             return NotImplemented
-
-    def extra_repr(self) -> str:
-        return f"qubits={self.qubits}, n_qubits={self.n_qubits}"
-
-
-class RotationGate(Gate):
-    n_params = 1
-
-    def __init__(self, gate: str, qubits: ArrayLike, n_qubits: int):
-        super().__init__(gate, qubits, n_qubits)
 
     def matrices(self, thetas: torch.Tensor) -> torch.Tensor:
         theta = thetas.squeeze(0) if thetas.ndim == 2 else thetas
@@ -74,12 +56,11 @@
         mats = self.matrices(thetas)
         return self.apply(mats, state)
 
+    def extra_repr(self) -> str:
+        return f"qubits={self.qubits}, n_qubits={self.n_qubits}"
 
-<<<<<<< HEAD
-class U(Module):
-=======
+
 class U(AbstractGate):
->>>>>>> b2a201ea
     """Parametrized arbitrary rotation along the axes of the Bloch sphere
 
     The angles `phi, theta, omega` in tensor format, applied as:
@@ -132,13 +113,6 @@
         return self.apply(mats, state)
 
 
-<<<<<<< HEAD
-class ControlledRotationGate(Gate):
-    n_params = 1
-
-    def __init__(self, gate: str, qubits: ArrayLike, n_qubits: int):
-        super().__init__(gate, qubits, n_qubits)
-=======
 class ControlledRotationGate(AbstractGate):
     n_params = 1
 
@@ -147,7 +121,6 @@
         self.gate = gate
         self.register_buffer("imat", OPERATIONS_DICT["I"])
         self.register_buffer("paulimat", OPERATIONS_DICT[gate])
->>>>>>> b2a201ea
 
     def matrices(self, thetas: torch.Tensor) -> torch.Tensor:
         theta = thetas.squeeze(0) if thetas.ndim == 2 else thetas
