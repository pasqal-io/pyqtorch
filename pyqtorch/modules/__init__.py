from __future__ import annotations

from pyqtorch.modules.circuit import (
    EntanglingLayer,
    FeaturemapLayer,
    QuantumCircuit,
    VariationalLayer,
)
from pyqtorch.modules.hamevo import HamEvo, HamEvoEig, HamEvoExp, HamEvoType, HamiltonianEvolution
<<<<<<< HEAD
from pyqtorch.modules.parametric import CPHASE, CRX, CRY, CRZ, RX, RY, RZ, U
from pyqtorch.modules.primitive import CNOT, CSWAP, CY, CZ, SWAP, H, I, N, S, Sdagger, T, X, Y, Z
=======
from pyqtorch.modules.parametric import CPHASE, CRX, CRY, CRZ, PHASE, RX, RY, RZ, U
from pyqtorch.modules.primitive import (
    CNOT,
    CSWAP,
    CY,
    CZ,
    SWAP,
    H,
    I,
    S,
    Sdagger,
    T,
    Toffoli,
    X,
    Y,
    Z,
)
from pyqtorch.modules.utils import (
    flatten_wf,
    invert_endianness,
    is_normalized,
    normalize,
    overlap,
    random_state,
    uniform_state,
    zero_state,
)
>>>>>>> 8872282e
<|MERGE_RESOLUTION|>--- conflicted
+++ resolved
@@ -7,10 +7,6 @@
     VariationalLayer,
 )
 from pyqtorch.modules.hamevo import HamEvo, HamEvoEig, HamEvoExp, HamEvoType, HamiltonianEvolution
-<<<<<<< HEAD
-from pyqtorch.modules.parametric import CPHASE, CRX, CRY, CRZ, RX, RY, RZ, U
-from pyqtorch.modules.primitive import CNOT, CSWAP, CY, CZ, SWAP, H, I, N, S, Sdagger, T, X, Y, Z
-=======
 from pyqtorch.modules.parametric import CPHASE, CRX, CRY, CRZ, PHASE, RX, RY, RZ, U
 from pyqtorch.modules.primitive import (
     CNOT,
@@ -37,5 +33,4 @@
     random_state,
     uniform_state,
     zero_state,
-)
->>>>>>> 8872282e
+)