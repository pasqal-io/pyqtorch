--- conflicted
+++ resolved
@@ -1,12 +1,9 @@
 from __future__ import annotations
 
-<<<<<<< HEAD
 import logging
+from functools import reduce
 from logging import getLogger
-=======
-from functools import reduce
 from operator import add
->>>>>>> f3cc0ef9
 from typing import Tuple
 
 import torch
@@ -23,7 +20,6 @@
 BATCH_DIM = 2
 
 
-<<<<<<< HEAD
 logger = getLogger(__name__)
 
 
@@ -45,7 +41,8 @@
 def pre_backward_hook(*args, **kwargs) -> None:  # type: ignore[no-untyped-def]
     logger.debug("Executed backward")
     torch.cuda.nvtx.range_push("Hamiltonian Evolution.backward")
-=======
+
+
 class Scale(Sequence):
     """Generic container for multiplying a 'Primitive' or 'Sequence' instance by a parameter."""
 
@@ -94,7 +91,6 @@
             raise TypeError(
                 "Hamiltonian can only contain the following operations: [Primitive, Scale, Add]."
             )
->>>>>>> f3cc0ef9
 
 
 class HamiltonianEvolution(torch.nn.Module):
