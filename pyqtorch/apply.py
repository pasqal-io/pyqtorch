--- conflicted
+++ resolved
@@ -36,14 +36,9 @@
         State after applying 'operator'.
     """
     qubit_support = list(qubit_support)
-<<<<<<< HEAD
-    n_support = len(qubit_support)
-    n_state_dims = len(state.size())
-=======
     n_qubits = len(state.size()) - 1
     n_support = len(qubit_support)
     n_state_dims = n_qubits + 1
->>>>>>> ec48700e
     operator = operator.view([2] * n_support * 2 + [operator.size(-1)])
     in_state_dims = ABC_ARRAY[0:n_state_dims].copy()
     operator_dims = ABC_ARRAY[n_state_dims : n_state_dims + 2 * n_support + 1].copy()
