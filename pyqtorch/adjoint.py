from __future__ import annotations

from logging import getLogger
from typing import Any, Tuple

from torch import Tensor, no_grad
from torch.autograd import Function

from pyqtorch.analog import Observable, Scale
from pyqtorch.apply import apply_operator
from pyqtorch.circuit import QuantumCircuit
from pyqtorch.parametric import Parametric
from pyqtorch.primitive import Primitive
from pyqtorch.utils import inner_prod, param_dict

logger = getLogger(__name__)


class AdjointExpectation(Function):
    """
    The adjoint differentiation method (https://arxiv.org/pdf/2009.02823.pdf) implemented as a
    custom torch.autograd.Function. It is able to perform a backward pass in O(P) time
    and maintaining atmost 3 states where P is the number of parameters in a variational circuit.

    Arguments:
        circuit: A QuantumCircuit instance
        observable: A hamiltonian.
        state: A state in the form of [2 * n_qubits + [batch_size]]
        param_names: A list of parameter names.
        *param_values: A unpacked tensor of values for each parameter.

    The forward method expects each of the above arguments, computes the expectation value
    and stores all of the above arguments in the 'ctx' (context) object along with the
    the state after applying 'circuit', 'out_state', and the 'projected_state', i.e. after applying
    'observable' to 'out_state'.

    In the 'backward', the circuit is traversed in reverse order,
    starting from the last gate to the first gate, 'undoing' each gate using the dagger operation on
    both 'out_state' and 'projected_state'.

    In case of a parametric gate (with a parameter which requires_grad):
    (1) We compute the jacobian of the operator and apply it to 'out_state'
    (2) Compute the inner product with 'projected_state' which yields the gradient.
    """

    @staticmethod
    @no_grad()
    def forward(
        ctx: Any,
        circuit: QuantumCircuit,
        observable: Observable,
        state: Tensor,
        param_names: list[str],
        *param_values: Tensor,
    ) -> Tensor:
        ctx.circuit = circuit
        ctx.observable = observable
        ctx.param_names = param_names
        values = param_dict(param_names, param_values)
        ctx.out_state = circuit.run(state, values)
        ctx.projected_state = observable.forward(ctx.out_state, values)
        ctx.save_for_backward(*param_values)
        return inner_prod(ctx.out_state, ctx.projected_state).real

    @staticmethod
    @no_grad()
    def backward(ctx: Any, grad_out: Tensor) -> Tuple[None, ...]:
        param_values = ctx.saved_tensors
        values = param_dict(ctx.param_names, param_values)
        grads_dict = {k: None for k in values.keys()}
        for op in ctx.circuit.flatten()[::-1]:
            if isinstance(op, Primitive):
                ctx.out_state = apply_operator(
                    ctx.out_state, op.dagger(values), op.qubit_support
                )
                if isinstance(op, Parametric) and isinstance(op.param_name, str):
                    if values[op.param_name].requires_grad:
                        mu = apply_operator(
                            ctx.out_state, op.jacobian(values), op.qubit_support
                        )
                        grad = grad_out * 2 * inner_prod(ctx.projected_state, mu).real
                    if grads_dict[op.param_name] is not None:
                        grads_dict[op.param_name] += grad
                    else:
                        grads_dict[op.param_name] = grad

                ctx.projected_state = apply_operator(
                    ctx.projected_state, op.dagger(values), op.qubit_support
                )
            elif isinstance(op, Scale):
                if not len(op.operations) == 1 and isinstance(
                    op.operations[0], Primitive
                ):
                    logger.error(
                        "Adjoint can only be used on Scale with Primitive blocks."
                    )
                ctx.out_state = apply_operator(
                    ctx.out_state, op.dagger(values), op.qubit_support
                )
                scaled_pyq_op = op.operations[0]
                if (
                    isinstance(scaled_pyq_op, Parametric)
                    and isinstance(scaled_pyq_op.param_name, str)
                    and values[scaled_pyq_op.param_name].requires_grad
                ):
                    mu = apply_operator(
                        ctx.out_state,
                        scaled_pyq_op.jacobian(values),
                        scaled_pyq_op.qubit_support,
                    )
                    grads_dict[scaled_pyq_op.param_name] = (
                        grad_out * 2 * inner_prod(ctx.projected_state, mu).real
                    )

                if values[op.param_name].requires_grad:
                    grads_dict[op.param_name] = grad_out * 2 * -values[op.param_name]
                ctx.projected_state = apply_operator(
                    ctx.projected_state, op.dagger(values), op.qubit_support
                )
            else:
                logger.error(
                    f"AdjointExpectation does not support operation: {type(op)}."
                )
<<<<<<< HEAD
        return (None, None, None, None, *grads_dict.values())


def expectation(
    circuit: QuantumCircuit,
    state: Tensor,
    values: dict[str, Tensor],
    observable: Observable,
    diff_mode: DiffMode = DiffMode.AD,
) -> Tensor:
    """Compute the expectation value of the circuit given a state and observable.
    Arguments:
        circuit: QuantumCircuit instance
        state: An input state
        values: A dictionary of parameter values
        observable: Hamiltonian representing the observable
        diff_mode: The differentiation mode
    Returns:
        A expectation value.
    """
    if observable is None:
        logger.error("Please provide an observable to compute expectation.")
    if state is None:
        state = circuit.init_state(batch_size=1)
    if diff_mode == DiffMode.AD:
        state = circuit.run(state, values)
        return inner_prod(state, observable.forward(state, values)).real
    elif diff_mode == DiffMode.ADJOINT:
        return AdjointExpectation.apply(
            circuit, observable, state, values.keys(), *values.values()
        )
    else:
        logger.error(f"Requested diff_mode '{diff_mode}' not supported.")
=======
        return (None, None, None, None, *grads_dict.values())
>>>>>>> e2b48603
<|MERGE_RESOLUTION|>--- conflicted
+++ resolved
@@ -121,40 +121,4 @@
                 logger.error(
                     f"AdjointExpectation does not support operation: {type(op)}."
                 )
-<<<<<<< HEAD
-        return (None, None, None, None, *grads_dict.values())
-
-
-def expectation(
-    circuit: QuantumCircuit,
-    state: Tensor,
-    values: dict[str, Tensor],
-    observable: Observable,
-    diff_mode: DiffMode = DiffMode.AD,
-) -> Tensor:
-    """Compute the expectation value of the circuit given a state and observable.
-    Arguments:
-        circuit: QuantumCircuit instance
-        state: An input state
-        values: A dictionary of parameter values
-        observable: Hamiltonian representing the observable
-        diff_mode: The differentiation mode
-    Returns:
-        A expectation value.
-    """
-    if observable is None:
-        logger.error("Please provide an observable to compute expectation.")
-    if state is None:
-        state = circuit.init_state(batch_size=1)
-    if diff_mode == DiffMode.AD:
-        state = circuit.run(state, values)
-        return inner_prod(state, observable.forward(state, values)).real
-    elif diff_mode == DiffMode.ADJOINT:
-        return AdjointExpectation.apply(
-            circuit, observable, state, values.keys(), *values.values()
-        )
-    else:
-        logger.error(f"Requested diff_mode '{diff_mode}' not supported.")
-=======
-        return (None, None, None, None, *grads_dict.values())
->>>>>>> e2b48603
+        return (None, None, None, None, *grads_dict.values())