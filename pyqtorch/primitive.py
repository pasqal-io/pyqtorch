from __future__ import annotations

from functools import cached_property
from typing import Any

import torch
from numpy import log2
from torch import Tensor

<<<<<<< HEAD
from pyqtorch.apply import apply_density_mat, apply_operator
from pyqtorch.bitstrings import permute_basis
from pyqtorch.embed import Embedding
from pyqtorch.matrices import (
    OPERATIONS_DICT,
    _controlled,
    _dagger,
)
from pyqtorch.noise import NoiseProtocol
from pyqtorch.utils import DensityMatrix, density_mat, expand_operator, product_state
=======
from pyqtorch.embed import Embedding
from pyqtorch.matrices import OPERATIONS_DICT, controlled
from pyqtorch.quantum_ops import QuantumOperation, Support
from pyqtorch.utils import (
    product_state,
    qubit_support_as_tuple,
)
>>>>>>> 10bdf9b9


class Primitive(QuantumOperation):
    """Primitive operators based on a fixed matrix U.


    Attributes:
        operation (Tensor): Matrix U.
        qubit_support: List of qubits the QuantumOperation acts on.
        generator (Tensor): A tensor G s.t. U = exp(-iG).
    """

    def __init__(
        self,
<<<<<<< HEAD
        pauli: Tensor,
        target: int | tuple[int, ...],
        pauli_generator: Tensor | None = None,
        noise: NoiseProtocol | dict[str, NoiseProtocol] | None = None,
    ) -> None:
        super().__init__()
        self.target: int | tuple[int, ...] = target

        qubit_support: tuple[int, ...] = (
            (target,) if isinstance(target, int) else target
        )
        if isinstance(target, np.integer):
            qubit_support = (target.item(),)
        self.register_buffer("pauli", pauli)
        self.pauli_generator = pauli_generator
        self._device = self.pauli.device
        self._dtype = self.pauli.dtype

        self._qubit_support = qubit_support
        self.qubit_support = tuple(sorted(qubit_support))

        self.noise: NoiseProtocol | dict[str, NoiseProtocol] | None = noise

        if logger.isEnabledFor(logging.DEBUG):
            # When Debugging let's add logging and NVTX markers
            # WARNING: incurs performance penalty
            self.register_forward_hook(forward_hook, always_call=True)
            self.register_full_backward_hook(backward_hook)
            self.register_forward_pre_hook(pre_forward_hook)
            self.register_full_backward_pre_hook(pre_backward_hook)

    def __hash__(self) -> int:
        return hash(self.qubit_support)

    def extra_repr(self) -> str:
        if self.noise:
            noise_info = ""
            if isinstance(self.noise, NoiseProtocol):
                noise_info = str(self.noise)
            elif isinstance(self.noise, dict):
                noise_info = ", ".join(
                    str(noise_instance) for noise_instance in self.noise.values()
                )
            return f"target: {self.qubit_support}, Noise: {noise_info}"
        return f"target: {self.qubit_support}"

    def unitary(
        self,
        values: dict[str, Tensor] | Tensor = dict(),
        embedding: Embedding | None = None,
    ) -> Tensor:
        mat = self.pauli.unsqueeze(2) if len(self.pauli.shape) == 2 else self.pauli
        if self._qubit_support != self.qubit_support:
            mat = permute_basis(mat, self._qubit_support)
        return mat

    def forward(
        self,
        state: Tensor,
        values: dict[str, Tensor] | Tensor = dict(),
        embedding: Embedding | None = None,
    ) -> Tensor:
        if self.noise:
            if not isinstance(state, DensityMatrix):
                state = density_mat(state)
            n_qubits = int(log2(state.size(1)))
            full_support = tuple(range(n_qubits))
            state = apply_density_mat(
                self.tensor(values, full_support=full_support), state
            )
            if isinstance(self.noise, dict):
                for noise_instance in self.noise.values():
                    protocol = noise_instance.protocol_to_gate()
                    noise_gate = protocol(
                        target=(
                            noise_instance.target
                            if noise_instance.target is not None
                            else self.target
                        ),
                        error_probability=noise_instance.error_probability,
                    )
                    state = noise_gate(state, values)
                return state
            else:
                protocol = self.noise.protocol_to_gate()
                noise_gate = protocol(
                    target=(
                        self.noise.target
                        if self.noise.target is not None
                        else self.target
                    ),
                    error_probability=self.noise.error_probability,
                )
                return noise_gate(state, values)
        else:
            if isinstance(state, DensityMatrix):
                n_qubits = int(log2(state.size(1)))
                full_support = tuple(range(n_qubits))
                return apply_density_mat(
                    self.tensor(values, full_support=full_support), state
                )
            else:
                return apply_operator(
                    state,
                    self.unitary(values, embedding),
                    self.qubit_support,
                    len(state.size()) - 1,
                )

    def dagger(
        self,
        values: dict[str, Tensor] | Tensor = dict(),
        embedding: Embedding | None = None,
    ) -> Tensor:
        return _dagger(self.unitary(values, embedding))

    @property
    def device(self) -> torch.device:
        return self._device

    @property
    def dtype(self) -> torch.dtype:
        return self._dtype
=======
        operation: Tensor,
        qubit_support: int | tuple[int, ...] | Support,
        generator: Tensor | None = None,
    ) -> None:
        super().__init__(operation, qubit_support)
        self.generator = generator
>>>>>>> 10bdf9b9

    def to(self, *args: Any, **kwargs: Any) -> Primitive:
        """Do device or dtype conversions.

        Returns:
            Primitive: Converted instance.
        """
        super().to(*args, **kwargs)
        if self.generator is not None:
            self.generator.to(*args, **kwargs)
        return self

    @cached_property
    def eigenvals_generator(self) -> Tensor:
        """Get eigenvalues of the underlying generator.

        Note that for a primitive, the generator is unclear
        so we execute pass.

        Arguments:
            values: Parameter values.

        Returns:
            Eigenvalues of the generator operator.
        """
        if self.generator is not None:
            return torch.linalg.eigvalsh(self.generator).reshape(-1, 1)
        pass


class ControlledPrimitive(Primitive):
    """Primitive applied depending on control qubits.

    Attributes:
        operation (Tensor): Unitary tensor U.
        control (int | tuple[int, ...]): List of qubits acting as controls.
        target (int | tuple[int, ...]): List of qubits operations acts on.
    """

    def __init__(
        self,
        operation: str | Tensor,
        control: int | tuple[int, ...],
        target: int | tuple[int, ...],
    ):
        support = Support(target, control)
        if isinstance(operation, str):
            operation = OPERATIONS_DICT[operation]
        operation = controlled(
            operation=operation.unsqueeze(2),
            batch_size=1,
            n_control_qubits=len(support.control),
        ).squeeze(2)
        super().__init__(operation, support)

    def extra_repr(self) -> str:
        return f"control:{self.control}, targets:{(self.target,)}"


class X(Primitive):
    def __init__(
        self,
        target: int,
        noise: NoiseProtocol | dict[str, NoiseProtocol] | None = None,
    ):
        super().__init__(OPERATIONS_DICT["X"], target, noise=noise)


class Y(Primitive):
    def __init__(
        self,
        target: int,
        noise: NoiseProtocol | dict[str, NoiseProtocol] | None = None,
    ):
        super().__init__(OPERATIONS_DICT["Y"], target, noise=noise)


class Z(Primitive):
    def __init__(
        self,
        target: int,
        noise: NoiseProtocol | dict[str, NoiseProtocol] | None = None,
    ):
        super().__init__(OPERATIONS_DICT["Z"], target, noise=noise)


class I(Primitive):  # noqa: E742
    def __init__(
        self,
<<<<<<< HEAD
        target: int,
        noise: NoiseProtocol | dict[str, NoiseProtocol] | None = None,
    ):
        super().__init__(OPERATIONS_DICT["I"], target, noise=noise)
=======
        state: Tensor,
        values: dict[str, Tensor] = dict(),
        embedding: Embedding | None = None,
    ) -> Tensor:
        """Returns only state.

        Args:
            state (Tensor): Input state
            values (dict[str, Tensor], optional): Parameter value. Defaults to dict().
            embedding (Embedding | None, optional): Optional embedding. Defaults to None.

        Returns:
            Tensor: Input state.
        """
        return state
>>>>>>> 10bdf9b9


class H(Primitive):
    def __init__(
        self,
        target: int,
        noise: NoiseProtocol | dict[str, NoiseProtocol] | None = None,
    ):
        super().__init__(OPERATIONS_DICT["H"], target, noise=noise)


class T(Primitive):
    def __init__(
        self,
        target: int,
        noise: NoiseProtocol | dict[str, NoiseProtocol] | None = None,
    ):
        super().__init__(OPERATIONS_DICT["T"], target, noise=noise)


class S(Primitive):
    def __init__(
        self,
        target: int,
        noise: NoiseProtocol | dict[str, NoiseProtocol] | None = None,
    ):
        super().__init__(
            OPERATIONS_DICT["S"], target, 0.5 * OPERATIONS_DICT["Z"], noise=noise
        )


class SDagger(Primitive):
    def __init__(
        self,
        target: int,
        noise: NoiseProtocol | dict[str, NoiseProtocol] | None = None,
    ):
        super().__init__(
            OPERATIONS_DICT["SDAGGER"], target, -0.5 * OPERATIONS_DICT["Z"], noise=noise
        )


class Projector(Primitive):
<<<<<<< HEAD
    def __init__(
        self,
        qubit_support: int | tuple[int, ...],
        ket: str,
        bra: str,
        noise: NoiseProtocol | dict[str, NoiseProtocol] | None = None,
    ):
        support = (qubit_support,) if isinstance(qubit_support, int) else qubit_support
=======
    def __init__(self, qubit_support: int | tuple[int, ...], ket: str, bra: str):

        qubit_support = qubit_support_as_tuple(qubit_support)
>>>>>>> 10bdf9b9
        if len(ket) != len(bra):
            raise ValueError("Input ket and bra bitstrings must be of same length.")
        if len(qubit_support) != len(ket):
            raise ValueError(
                "Qubit support must have the same number of qubits of ket and bra states."
            )
        ket_state = product_state(ket).flatten()
        bra_state = product_state(bra).flatten()
<<<<<<< HEAD
        super().__init__(
            OPERATIONS_DICT["PROJ"](ket_state, bra_state), support, noise=noise
        )
=======
        super().__init__(OPERATIONS_DICT["PROJ"](ket_state, bra_state), qubit_support)
>>>>>>> 10bdf9b9


class N(Primitive):
    def __init__(
        self,
        target: int,
        noise: NoiseProtocol | dict[str, NoiseProtocol] | None = None,
    ):
        super().__init__(OPERATIONS_DICT["N"], target, noise=noise)


class SWAP(Primitive):
<<<<<<< HEAD
    def __init__(self, control: int, target: int):
        # TODO: Change the control param name
        super().__init__(OPERATIONS_DICT["SWAP"], target)
        self.control = (control,) if isinstance(control, int) else control
        self._qubit_support = self.control + (target,)
        self.qubit_support = tuple(sorted(self._qubit_support))
=======
    def __init__(self, i: int, j: int):
        super().__init__(OPERATIONS_DICT["SWAP"], (i, j))
>>>>>>> 10bdf9b9


class CSWAP(Primitive):
    def __init__(self, control: int, target: tuple[int, ...]):
        if not isinstance(target, tuple) or len(target) != 2:
            raise ValueError("Target qubits must be a tuple with two qubits")
<<<<<<< HEAD
        super().__init__(OPERATIONS_DICT["CSWAP"], target)
        self.control = (control,) if isinstance(control, int) else control
        self.target = target
        self._qubit_support = self.control + self.target
        self.qubit_support = tuple(sorted(self._qubit_support))

    def extra_repr(self) -> str:
        return f"control:{self.control}, target:{self.target}"


class ControlledOperationGate(Primitive):
    def __init__(
        self,
        gate: str,
        control: int | tuple[int, ...],
        target: int,
        noise: NoiseProtocol | dict[str, NoiseProtocol] | None = None,
    ):
        self.control: tuple = (control,) if isinstance(control, int) else control
        mat = OPERATIONS_DICT[gate]
        mat = _controlled(
            unitary=mat.unsqueeze(2),
            batch_size=1,
            n_control_qubits=len(self.control),
        ).squeeze(2)
        super().__init__(mat, target, noise=noise)
        # self.gate = globals()[gate]
        self._qubit_support = self.control + (self.target,)  # type: ignore [operator]
        self.qubit_support = tuple(sorted(self._qubit_support))
        self.noise = noise

    def extra_repr(self) -> str:
        if self.noise:
            noise_info = ""
            if isinstance(self.noise, NoiseProtocol):
                noise_info = str(self.noise)
            elif isinstance(self.noise, dict):
                noise_info = ", ".join(
                    str(noise_instance) for noise_instance in self.noise.values()
                )
            return (
                f"control:{self.control}, target:{(self.target,)}, Noise: {noise_info}"
            )
        return f"control:{self.control}, target:{(self.target,)}"


class CNOT(ControlledOperationGate):
    def __init__(
        self,
        control: int | tuple[int, ...],
        target: int,
        noise: NoiseProtocol | dict[str, NoiseProtocol] | None = None,
    ):
        super().__init__("X", control, target, noise=noise)
=======
        support = Support(target=qubit_support_as_tuple(control) + target)
        super().__init__(OPERATIONS_DICT["CSWAP"], support)


class CNOT(ControlledPrimitive):
    def __init__(self, control: int | tuple[int, ...], target: int):
        super().__init__("X", control, target)
>>>>>>> 10bdf9b9


CX = CNOT


<<<<<<< HEAD
class CY(ControlledOperationGate):
    def __init__(
        self,
        control: int | tuple[int, ...],
        target: int,
        noise: NoiseProtocol | dict[str, NoiseProtocol] | None = None,
    ):
        super().__init__("Y", control, target, noise=noise)


class CZ(ControlledOperationGate):
    def __init__(
        self,
        control: int | tuple[int, ...],
        target: int,
        noise: NoiseProtocol | dict[str, NoiseProtocol] | None = None,
    ):
        super().__init__("Z", control, target, noise=noise)


class Toffoli(ControlledOperationGate):
    def __init__(
        self,
        control: int | tuple[int, ...],
        target: int,
        noise: NoiseProtocol | dict[str, NoiseProtocol] | None = None,
    ):
        super().__init__("X", control, target, noise=noise)
=======
class CY(ControlledPrimitive):
    def __init__(self, control: int | tuple[int, ...], target: int):
        super().__init__("Y", control, target)


class CZ(ControlledPrimitive):
    def __init__(self, control: int | tuple[int, ...], target: int):
        super().__init__("Z", control, target)


class Toffoli(ControlledPrimitive):
    def __init__(self, control: int | tuple[int, ...], target: int):
        super().__init__("X", control, target)
>>>>>>> 10bdf9b9


OPS_PAULI = {X, Y, Z, I}
OPS_1Q = OPS_PAULI.union({H, S, T})
OPS_2Q = {CNOT, CY, CZ, SWAP}
OPS_3Q = {Toffoli, CSWAP}
OPS_DIGITAL = OPS_1Q.union(OPS_2Q, OPS_3Q)<|MERGE_RESOLUTION|>--- conflicted
+++ resolved
@@ -4,29 +4,15 @@
 from typing import Any
 
 import torch
-from numpy import log2
 from torch import Tensor
 
-<<<<<<< HEAD
-from pyqtorch.apply import apply_density_mat, apply_operator
-from pyqtorch.bitstrings import permute_basis
-from pyqtorch.embed import Embedding
-from pyqtorch.matrices import (
-    OPERATIONS_DICT,
-    _controlled,
-    _dagger,
-)
+from pyqtorch.matrices import OPERATIONS_DICT, controlled
 from pyqtorch.noise import NoiseProtocol
-from pyqtorch.utils import DensityMatrix, density_mat, expand_operator, product_state
-=======
-from pyqtorch.embed import Embedding
-from pyqtorch.matrices import OPERATIONS_DICT, controlled
 from pyqtorch.quantum_ops import QuantumOperation, Support
 from pyqtorch.utils import (
     product_state,
     qubit_support_as_tuple,
 )
->>>>>>> 10bdf9b9
 
 
 class Primitive(QuantumOperation):
@@ -41,138 +27,13 @@
 
     def __init__(
         self,
-<<<<<<< HEAD
-        pauli: Tensor,
-        target: int | tuple[int, ...],
-        pauli_generator: Tensor | None = None,
-        noise: NoiseProtocol | dict[str, NoiseProtocol] | None = None,
-    ) -> None:
-        super().__init__()
-        self.target: int | tuple[int, ...] = target
-
-        qubit_support: tuple[int, ...] = (
-            (target,) if isinstance(target, int) else target
-        )
-        if isinstance(target, np.integer):
-            qubit_support = (target.item(),)
-        self.register_buffer("pauli", pauli)
-        self.pauli_generator = pauli_generator
-        self._device = self.pauli.device
-        self._dtype = self.pauli.dtype
-
-        self._qubit_support = qubit_support
-        self.qubit_support = tuple(sorted(qubit_support))
-
-        self.noise: NoiseProtocol | dict[str, NoiseProtocol] | None = noise
-
-        if logger.isEnabledFor(logging.DEBUG):
-            # When Debugging let's add logging and NVTX markers
-            # WARNING: incurs performance penalty
-            self.register_forward_hook(forward_hook, always_call=True)
-            self.register_full_backward_hook(backward_hook)
-            self.register_forward_pre_hook(pre_forward_hook)
-            self.register_full_backward_pre_hook(pre_backward_hook)
-
-    def __hash__(self) -> int:
-        return hash(self.qubit_support)
-
-    def extra_repr(self) -> str:
-        if self.noise:
-            noise_info = ""
-            if isinstance(self.noise, NoiseProtocol):
-                noise_info = str(self.noise)
-            elif isinstance(self.noise, dict):
-                noise_info = ", ".join(
-                    str(noise_instance) for noise_instance in self.noise.values()
-                )
-            return f"target: {self.qubit_support}, Noise: {noise_info}"
-        return f"target: {self.qubit_support}"
-
-    def unitary(
-        self,
-        values: dict[str, Tensor] | Tensor = dict(),
-        embedding: Embedding | None = None,
-    ) -> Tensor:
-        mat = self.pauli.unsqueeze(2) if len(self.pauli.shape) == 2 else self.pauli
-        if self._qubit_support != self.qubit_support:
-            mat = permute_basis(mat, self._qubit_support)
-        return mat
-
-    def forward(
-        self,
-        state: Tensor,
-        values: dict[str, Tensor] | Tensor = dict(),
-        embedding: Embedding | None = None,
-    ) -> Tensor:
-        if self.noise:
-            if not isinstance(state, DensityMatrix):
-                state = density_mat(state)
-            n_qubits = int(log2(state.size(1)))
-            full_support = tuple(range(n_qubits))
-            state = apply_density_mat(
-                self.tensor(values, full_support=full_support), state
-            )
-            if isinstance(self.noise, dict):
-                for noise_instance in self.noise.values():
-                    protocol = noise_instance.protocol_to_gate()
-                    noise_gate = protocol(
-                        target=(
-                            noise_instance.target
-                            if noise_instance.target is not None
-                            else self.target
-                        ),
-                        error_probability=noise_instance.error_probability,
-                    )
-                    state = noise_gate(state, values)
-                return state
-            else:
-                protocol = self.noise.protocol_to_gate()
-                noise_gate = protocol(
-                    target=(
-                        self.noise.target
-                        if self.noise.target is not None
-                        else self.target
-                    ),
-                    error_probability=self.noise.error_probability,
-                )
-                return noise_gate(state, values)
-        else:
-            if isinstance(state, DensityMatrix):
-                n_qubits = int(log2(state.size(1)))
-                full_support = tuple(range(n_qubits))
-                return apply_density_mat(
-                    self.tensor(values, full_support=full_support), state
-                )
-            else:
-                return apply_operator(
-                    state,
-                    self.unitary(values, embedding),
-                    self.qubit_support,
-                    len(state.size()) - 1,
-                )
-
-    def dagger(
-        self,
-        values: dict[str, Tensor] | Tensor = dict(),
-        embedding: Embedding | None = None,
-    ) -> Tensor:
-        return _dagger(self.unitary(values, embedding))
-
-    @property
-    def device(self) -> torch.device:
-        return self._device
-
-    @property
-    def dtype(self) -> torch.dtype:
-        return self._dtype
-=======
         operation: Tensor,
         qubit_support: int | tuple[int, ...] | Support,
         generator: Tensor | None = None,
+        noise: NoiseProtocol | dict[str, NoiseProtocol] | None = None,
     ) -> None:
-        super().__init__(operation, qubit_support)
+        super().__init__(operation, qubit_support, noise=noise)
         self.generator = generator
->>>>>>> 10bdf9b9
 
     def to(self, *args: Any, **kwargs: Any) -> Primitive:
         """Do device or dtype conversions.
@@ -217,6 +78,7 @@
         operation: str | Tensor,
         control: int | tuple[int, ...],
         target: int | tuple[int, ...],
+        noise: NoiseProtocol | dict[str, NoiseProtocol] | None = None,
     ):
         support = Support(target, control)
         if isinstance(operation, str):
@@ -226,7 +88,7 @@
             batch_size=1,
             n_control_qubits=len(support.control),
         ).squeeze(2)
-        super().__init__(operation, support)
+        super().__init__(operation, support, noise=noise)
 
     def extra_repr(self) -> str:
         return f"control:{self.control}, targets:{(self.target,)}"
@@ -262,28 +124,10 @@
 class I(Primitive):  # noqa: E742
     def __init__(
         self,
-<<<<<<< HEAD
         target: int,
         noise: NoiseProtocol | dict[str, NoiseProtocol] | None = None,
     ):
         super().__init__(OPERATIONS_DICT["I"], target, noise=noise)
-=======
-        state: Tensor,
-        values: dict[str, Tensor] = dict(),
-        embedding: Embedding | None = None,
-    ) -> Tensor:
-        """Returns only state.
-
-        Args:
-            state (Tensor): Input state
-            values (dict[str, Tensor], optional): Parameter value. Defaults to dict().
-            embedding (Embedding | None, optional): Optional embedding. Defaults to None.
-
-        Returns:
-            Tensor: Input state.
-        """
-        return state
->>>>>>> 10bdf9b9
 
 
 class H(Primitive):
@@ -327,7 +171,6 @@
 
 
 class Projector(Primitive):
-<<<<<<< HEAD
     def __init__(
         self,
         qubit_support: int | tuple[int, ...],
@@ -335,12 +178,8 @@
         bra: str,
         noise: NoiseProtocol | dict[str, NoiseProtocol] | None = None,
     ):
-        support = (qubit_support,) if isinstance(qubit_support, int) else qubit_support
-=======
-    def __init__(self, qubit_support: int | tuple[int, ...], ket: str, bra: str):
 
         qubit_support = qubit_support_as_tuple(qubit_support)
->>>>>>> 10bdf9b9
         if len(ket) != len(bra):
             raise ValueError("Input ket and bra bitstrings must be of same length.")
         if len(qubit_support) != len(ket):
@@ -349,13 +188,9 @@
             )
         ket_state = product_state(ket).flatten()
         bra_state = product_state(bra).flatten()
-<<<<<<< HEAD
         super().__init__(
-            OPERATIONS_DICT["PROJ"](ket_state, bra_state), support, noise=noise
+            OPERATIONS_DICT["PROJ"](ket_state, bra_state), qubit_support, noise=noise
         )
-=======
-        super().__init__(OPERATIONS_DICT["PROJ"](ket_state, bra_state), qubit_support)
->>>>>>> 10bdf9b9
 
 
 class N(Primitive):
@@ -368,94 +203,42 @@
 
 
 class SWAP(Primitive):
-<<<<<<< HEAD
-    def __init__(self, control: int, target: int):
-        # TODO: Change the control param name
-        super().__init__(OPERATIONS_DICT["SWAP"], target)
-        self.control = (control,) if isinstance(control, int) else control
-        self._qubit_support = self.control + (target,)
-        self.qubit_support = tuple(sorted(self._qubit_support))
-=======
-    def __init__(self, i: int, j: int):
-        super().__init__(OPERATIONS_DICT["SWAP"], (i, j))
->>>>>>> 10bdf9b9
+    def __init__(
+        self,
+        i: int,
+        j: int,
+        noise: NoiseProtocol | dict[str, NoiseProtocol] | None = None,
+    ):
+        super().__init__(OPERATIONS_DICT["SWAP"], (i, j), noise=noise)
 
 
 class CSWAP(Primitive):
-    def __init__(self, control: int, target: tuple[int, ...]):
+    def __init__(
+        self,
+        control: int,
+        target: tuple[int, ...],
+        noise: NoiseProtocol | dict[str, NoiseProtocol] | None = None,
+    ):
         if not isinstance(target, tuple) or len(target) != 2:
             raise ValueError("Target qubits must be a tuple with two qubits")
-<<<<<<< HEAD
-        super().__init__(OPERATIONS_DICT["CSWAP"], target)
-        self.control = (control,) if isinstance(control, int) else control
-        self.target = target
-        self._qubit_support = self.control + self.target
-        self.qubit_support = tuple(sorted(self._qubit_support))
-
-    def extra_repr(self) -> str:
-        return f"control:{self.control}, target:{self.target}"
-
-
-class ControlledOperationGate(Primitive):
-    def __init__(
-        self,
-        gate: str,
-        control: int | tuple[int, ...],
-        target: int,
-        noise: NoiseProtocol | dict[str, NoiseProtocol] | None = None,
-    ):
-        self.control: tuple = (control,) if isinstance(control, int) else control
-        mat = OPERATIONS_DICT[gate]
-        mat = _controlled(
-            unitary=mat.unsqueeze(2),
-            batch_size=1,
-            n_control_qubits=len(self.control),
-        ).squeeze(2)
-        super().__init__(mat, target, noise=noise)
-        # self.gate = globals()[gate]
-        self._qubit_support = self.control + (self.target,)  # type: ignore [operator]
-        self.qubit_support = tuple(sorted(self._qubit_support))
-        self.noise = noise
-
-    def extra_repr(self) -> str:
-        if self.noise:
-            noise_info = ""
-            if isinstance(self.noise, NoiseProtocol):
-                noise_info = str(self.noise)
-            elif isinstance(self.noise, dict):
-                noise_info = ", ".join(
-                    str(noise_instance) for noise_instance in self.noise.values()
-                )
-            return (
-                f"control:{self.control}, target:{(self.target,)}, Noise: {noise_info}"
-            )
-        return f"control:{self.control}, target:{(self.target,)}"
-
-
-class CNOT(ControlledOperationGate):
-    def __init__(
-        self,
-        control: int | tuple[int, ...],
-        target: int,
-        noise: NoiseProtocol | dict[str, NoiseProtocol] | None = None,
-    ):
-        super().__init__("X", control, target, noise=noise)
-=======
         support = Support(target=qubit_support_as_tuple(control) + target)
         super().__init__(OPERATIONS_DICT["CSWAP"], support)
 
 
 class CNOT(ControlledPrimitive):
-    def __init__(self, control: int | tuple[int, ...], target: int):
-        super().__init__("X", control, target)
->>>>>>> 10bdf9b9
+    def __init__(
+        self,
+        control: int | tuple[int, ...],
+        target: int,
+        noise: NoiseProtocol | dict[str, NoiseProtocol] | None = None,
+    ):
+        super().__init__("X", control, target, noise=noise)
 
 
 CX = CNOT
 
 
-<<<<<<< HEAD
-class CY(ControlledOperationGate):
+class CY(ControlledPrimitive):
     def __init__(
         self,
         control: int | tuple[int, ...],
@@ -465,7 +248,7 @@
         super().__init__("Y", control, target, noise=noise)
 
 
-class CZ(ControlledOperationGate):
+class CZ(ControlledPrimitive):
     def __init__(
         self,
         control: int | tuple[int, ...],
@@ -475,7 +258,7 @@
         super().__init__("Z", control, target, noise=noise)
 
 
-class Toffoli(ControlledOperationGate):
+class Toffoli(ControlledPrimitive):
     def __init__(
         self,
         control: int | tuple[int, ...],
@@ -483,21 +266,6 @@
         noise: NoiseProtocol | dict[str, NoiseProtocol] | None = None,
     ):
         super().__init__("X", control, target, noise=noise)
-=======
-class CY(ControlledPrimitive):
-    def __init__(self, control: int | tuple[int, ...], target: int):
-        super().__init__("Y", control, target)
-
-
-class CZ(ControlledPrimitive):
-    def __init__(self, control: int | tuple[int, ...], target: int):
-        super().__init__("Z", control, target)
-
-
-class Toffoli(ControlledPrimitive):
-    def __init__(self, control: int | tuple[int, ...], target: int):
-        super().__init__("X", control, target)
->>>>>>> 10bdf9b9
 
 
 OPS_PAULI = {X, Y, Z, I}
