from __future__ import annotations

import logging
from functools import cached_property
from logging import getLogger
from typing import Any

import numpy as np
import torch
from torch import Tensor

from pyqtorch.apply import apply_operator, operator_product
<<<<<<< HEAD
from pyqtorch.bitstrings import permute_basis
=======
from pyqtorch.embed import Embedding
>>>>>>> 9e3c33bf
from pyqtorch.matrices import (
    OPERATIONS_DICT,
    _controlled,
    _dagger,
)
from pyqtorch.utils import DensityMatrix, product_state

logger = getLogger(__name__)


def forward_hook(*args, **kwargs) -> None:  # type: ignore[no-untyped-def]
    torch.cuda.nvtx.range_pop()


def pre_forward_hook(*args, **kwargs) -> None:  # type: ignore[no-untyped-def]
    torch.cuda.nvtx.range_push("Primitive.forward")


def backward_hook(*args, **kwargs) -> None:  # type: ignore[no-untyped-def]
    torch.cuda.nvtx.range_pop()


def pre_backward_hook(*args, **kwargs) -> None:  # type: ignore[no-untyped-def]
    torch.cuda.nvtx.range_push("Primitive.backward")


class Primitive(torch.nn.Module):
    def __init__(self, pauli: Tensor, target: int | tuple[int, ...]) -> None:
        super().__init__()
        self.target: int | tuple[int, ...] = target

        self.qubit_support: tuple[int, ...] = (
            (target,) if isinstance(target, int) else target
        )
        if isinstance(target, np.integer):
            self.qubit_support = (target.item(),)
        self.register_buffer("pauli", pauli)
        self._device = self.pauli.device
        self._dtype = self.pauli.dtype

        if logger.isEnabledFor(logging.DEBUG):
            # When Debugging let's add logging and NVTX markers
            # WARNING: incurs performance penalty
            self.register_forward_hook(forward_hook, always_call=True)
            self.register_full_backward_hook(backward_hook)
            self.register_forward_pre_hook(pre_forward_hook)
            self.register_full_backward_pre_hook(pre_backward_hook)

    def __hash__(self) -> int:
        return hash(self.qubit_support)

    def extra_repr(self) -> str:
        return f"{self.qubit_support}"

    def unitary(
        self,
        values: dict[str, Tensor] | Tensor = dict(),
        embedding: Embedding | None = None,
    ) -> Tensor:
        return self.pauli.unsqueeze(2) if len(self.pauli.shape) == 2 else self.pauli

    def forward(
        self,
        state: Tensor,
        values: dict[str, Tensor] | Tensor = dict(),
        embedding: Embedding | None = None,
    ) -> Tensor:
        if isinstance(state, DensityMatrix):
            # TODO: fix error type int | tuple[int, ...] expected "int"
            # Only supports single-qubit gates
            return DensityMatrix(
                operator_product(
                    self.unitary(values, embedding),
                    operator_product(state, self.dagger(values), self.target),  # type: ignore [arg-type]
                    self.target,  # type: ignore [arg-type]
                )
            )
        else:
            return apply_operator(
                state,
                self.unitary(values, embedding),
                self.qubit_support,
                len(state.size()) - 1,
            )

    def dagger(
        self,
        values: dict[str, Tensor] | Tensor = dict(),
        embedding: Embedding | None = None,
    ) -> Tensor:
        return _dagger(self.unitary(values, embedding))

    @property
    def device(self) -> torch.device:
        return self._device

    @property
    def dtype(self) -> torch.dtype:
        return self._dtype

    def to(self, *args: Any, **kwargs: Any) -> Primitive:
        super().to(*args, **kwargs)
        self._device = self.pauli.device
        self._dtype = self.pauli.dtype
        return self

    @cached_property
    def eigenvals_generator(self) -> Tensor:
        return torch.linalg.eigvalsh(self.pauli).reshape(-1, 1)

    @cached_property
    def spectral_gap(self) -> Tensor:
        spectrum = self.eigenvals_generator
        spectral_gap = torch.unique(torch.abs(torch.tril(spectrum - spectrum.T)))
        return spectral_gap[spectral_gap.nonzero()]

    def tensor(
        self,
        values: dict[str, Tensor] = {},
        diagonal: bool = False,
        permute: bool = False,
    ) -> Tensor:
        if diagonal:
            raise NotImplementedError
        blockmat = self.unitary(values)
        if permute and self.qubit_support != sorted(self.qubit_support):
            blockmat = permute_basis(blockmat, self.qubit_support)
        return blockmat
        # full_sup = tuple(i for i in range(n_qubits))
        # support = tuple(sorted(self.qubit_support))
        # mat = (
        #     IMAT.clone().to(self.device).unsqueeze(2)
        #     if support[0] != full_sup[0]
        #     else blockmat
        # )
        # for i in full_sup[1:]:
        #     if i == support[0]:
        #         other = blockmat
        #         mat = torch.kron(mat.contiguous(), other.contiguous())
        #     elif i not in support:
        #         other = IMAT.clone().to(self.device).unsqueeze(2)
        #         mat = torch.kron(mat.contiguous(), other.contiguous())
        # return mat


class X(Primitive):
    def __init__(self, target: int):
        super().__init__(OPERATIONS_DICT["X"], target)


class Y(Primitive):
    def __init__(self, target: int):
        super().__init__(OPERATIONS_DICT["Y"], target)


class Z(Primitive):
    def __init__(self, target: int):
        super().__init__(OPERATIONS_DICT["Z"], target)


class I(Primitive):  # noqa: E742
    def __init__(self, target: int):
        super().__init__(OPERATIONS_DICT["I"], target)

    def forward(
        self,
        state: Tensor,
        values: dict[str, Tensor] = dict(),
        embedding: Embedding | None = None,
    ) -> Tensor:
        return state


class H(Primitive):
    def __init__(self, target: int):
        super().__init__(OPERATIONS_DICT["H"], target)


class T(Primitive):
    def __init__(self, target: int):
        super().__init__(OPERATIONS_DICT["T"], target)


class S(Primitive):
    def __init__(self, target: int):
        super().__init__(OPERATIONS_DICT["S"], target)


class SDagger(Primitive):
    def __init__(self, target: int):
        super().__init__(OPERATIONS_DICT["SDAGGER"], target)


class Projector(Primitive):
    def __init__(self, qubit_support: int | tuple[int, ...], ket: str, bra: str):
        support = (qubit_support,) if isinstance(qubit_support, int) else qubit_support
        if len(ket) != len(bra):
            raise ValueError("Input ket and bra bitstrings must be of same length.")
        ket_state = product_state(ket).flatten()
        bra_state = product_state(bra).flatten()
        super().__init__(OPERATIONS_DICT["PROJ"](ket_state, bra_state), support[-1])
        # Override the attribute in AbstractOperator.
        self.qubit_support = support


class N(Primitive):
    def __init__(self, target: int):
        super().__init__(OPERATIONS_DICT["N"], target)


class SWAP(Primitive):
    def __init__(self, control: int, target: int):
        super().__init__(OPERATIONS_DICT["SWAP"], target)
        self.control = (control,) if isinstance(control, int) else control
        self.qubit_support = self.control + (target,)


class CSWAP(Primitive):
    def __init__(self, control: int | tuple[int, ...], target: tuple[int, ...]):
        if not isinstance(target, tuple) or len(target) != 2:
            raise ValueError("Target qubits must be a tuple with two qubits")
        super().__init__(OPERATIONS_DICT["CSWAP"], target)
        self.control = (control,) if isinstance(control, int) else control
        self.target = target
        self.qubit_support = self.control + self.target

    def extra_repr(self) -> str:
        return f"control:{self.control}, target:{self.target}"


class ControlledOperationGate(Primitive):
    def __init__(self, gate: str, control: int | tuple[int, ...], target: int):
        self.control = (control,) if isinstance(control, int) else control
        mat = OPERATIONS_DICT[gate]
        mat = _controlled(
            unitary=mat.unsqueeze(2),
            batch_size=1,
            n_control_qubits=len(self.control),
        ).squeeze(2)
        super().__init__(mat, target)
        self.qubit_support = self.control + (self.target,)  # type: ignore[operator]

    def extra_repr(self) -> str:
        return f"control:{self.control}, target:{(self.target,)}"


class CNOT(ControlledOperationGate):
    def __init__(self, control: int | tuple[int, ...], target: int):
        super().__init__("X", control, target)


CX = CNOT


class CY(ControlledOperationGate):
    def __init__(self, control: int | tuple[int, ...], target: int):
        super().__init__("Y", control, target)


class CZ(ControlledOperationGate):
    def __init__(self, control: int | tuple[int, ...], target: int):
        super().__init__("Z", control, target)


class Toffoli(ControlledOperationGate):
    def __init__(self, control: int | tuple[int, ...], target: int):
        super().__init__("X", control, target)


OPS_PAULI = {X, Y, Z, I, N}
OPS_1Q = OPS_PAULI.union({H, S, T})
OPS_2Q = {CNOT, CY, CZ, SWAP}
OPS_3Q = {Toffoli, CSWAP}
OPS_DIGITAL = OPS_1Q.union(OPS_2Q, OPS_3Q)<|MERGE_RESOLUTION|>--- conflicted
+++ resolved
@@ -10,11 +10,8 @@
 from torch import Tensor
 
 from pyqtorch.apply import apply_operator, operator_product
-<<<<<<< HEAD
 from pyqtorch.bitstrings import permute_basis
-=======
 from pyqtorch.embed import Embedding
->>>>>>> 9e3c33bf
 from pyqtorch.matrices import (
     OPERATIONS_DICT,
     _controlled,
