from __future__ import annotations

import logging
from functools import cached_property
from logging import getLogger
from typing import Any

import numpy as np
import torch
from numpy import log2
from torch import Tensor

<<<<<<< HEAD
from pyqtorch.apply import apply_density_mat, apply_operator, operator_product
from pyqtorch.matrices import (
    IMAT,
    OPERATIONS_DICT,
    _controlled,
    _dagger,
)
from pyqtorch.noise import Noisy_protocols
from pyqtorch.utils import DensityMatrix, density_mat, product_state
=======
from pyqtorch.apply import apply_operator, operator_product
from pyqtorch.bitstrings import permute_basis
from pyqtorch.embed import Embedding
from pyqtorch.matrices import OPERATIONS_DICT, _controlled, _dagger
from pyqtorch.utils import DensityMatrix, expand_operator, product_state
>>>>>>> e3adc980

logger = getLogger(__name__)


def forward_hook(*args, **kwargs) -> None:  # type: ignore[no-untyped-def]
    torch.cuda.nvtx.range_pop()


def pre_forward_hook(*args, **kwargs) -> None:  # type: ignore[no-untyped-def]
    torch.cuda.nvtx.range_push("Primitive.forward")


def backward_hook(*args, **kwargs) -> None:  # type: ignore[no-untyped-def]
    torch.cuda.nvtx.range_pop()


def pre_backward_hook(*args, **kwargs) -> None:  # type: ignore[no-untyped-def]
    torch.cuda.nvtx.range_push("Primitive.backward")


class Primitive(torch.nn.Module):
    def __init__(
        self,
        pauli: Tensor,
        target: int | tuple[int, ...],
<<<<<<< HEAD
        noise: Noisy_protocols | dict[str, Noisy_protocols] | None = None,
    ) -> None:
        super().__init__()
        self.target: int | tuple[int, ...] = target
        self.noise: Noisy_protocols | dict[str, Noisy_protocols] | None = noise
        self.qubit_support: tuple[int, ...] = (
=======
        pauli_generator: Tensor | None = None,
    ) -> None:
        super().__init__()
        self.target: int | tuple[int, ...] = target

        qubit_support: tuple[int, ...] = (
>>>>>>> e3adc980
            (target,) if isinstance(target, int) else target
        )
        if isinstance(target, np.integer):
            qubit_support = (target.item(),)
        self.register_buffer("pauli", pauli)
        self.pauli_generator = pauli_generator
        self._device = self.pauli.device
        self._dtype = self.pauli.dtype

        self._qubit_support = qubit_support
        self.qubit_support = tuple(sorted(qubit_support))

        if logger.isEnabledFor(logging.DEBUG):
            # When Debugging let's add logging and NVTX markers
            # WARNING: incurs performance penalty
            self.register_forward_hook(forward_hook, always_call=True)
            self.register_full_backward_hook(backward_hook)
            self.register_forward_pre_hook(pre_forward_hook)
            self.register_full_backward_pre_hook(pre_backward_hook)

    def __hash__(self) -> int:
        return hash(self.qubit_support)

    def extra_repr(self) -> str:
        if self.noise:
            noise_info = ""
            if isinstance(self.noise, Noisy_protocols):
                noise_info = str(self.noise)
            elif isinstance(self.noise, dict):
                noise_info = ", ".join(
                    str(noise_instance) for noise_instance in self.noise.values()
                )
            return f"target: {self.qubit_support}, Noise: {noise_info}"
        return f"target: {self.qubit_support}"

    def unitary(
        self,
        values: dict[str, Tensor] | Tensor = dict(),
        embedding: Embedding | None = None,
    ) -> Tensor:
        mat = self.pauli.unsqueeze(2) if len(self.pauli.shape) == 2 else self.pauli
        if self._qubit_support != self.qubit_support:
            mat = permute_basis(mat, self._qubit_support)
        return mat

    def forward(
        self,
        state: Tensor,
        values: dict[str, Tensor] | Tensor = dict(),
        embedding: Embedding | None = None,
    ) -> Tensor:
<<<<<<< HEAD
        if self.noise:
            if not isinstance(state, DensityMatrix):
                state = density_mat(state)
            n_qubits = int(log2(state.size(1)))
            state = apply_density_mat(self.tensor(values, n_qubits), state)
            if isinstance(self.noise, dict):
                for noise_instance in self.noise.values():
                    protocol = noise_instance.protocol_to_gate()
                    noise_gate = protocol(
                        target=(
                            noise_instance.target
                            if noise_instance.target is not None
                            else self.target
                        ),
                        error_probability=noise_instance.error_probability,
                    )
                    state = noise_gate(state, values)
                return state
            else:
                protocol = self.noise.protocol_to_gate()
                noise_gate = protocol(
                    target=(
                        self.noise.target
                        if self.noise.target is not None
                        else self.target
                    ),
                    error_probability=self.noise.error_probability,
=======
        if isinstance(state, DensityMatrix):
            # TODO: fix error type int | tuple[int, ...] expected "int"
            # Only supports single-qubit gates
            return DensityMatrix(
                operator_product(
                    self.unitary(values, embedding),
                    operator_product(state, self.dagger(values, embedding), self.target),  # type: ignore [arg-type]
                    self.target,  # type: ignore [arg-type]
>>>>>>> e3adc980
                )
                return noise_gate(state, values)
        else:
<<<<<<< HEAD
            if isinstance(state, DensityMatrix):
                n_qubits = int(log2(state.size(1)))
                return apply_density_mat(self.tensor(values, n_qubits), state)
            else:
                return apply_operator(
                    state,
                    self.unitary(values),
                    self.qubit_support,
                    len(state.size()) - 1,
                )

    # ? Do we need to keep this method now ?
    def dagger(self, values: dict[str, Tensor] | Tensor = dict()) -> Tensor:
        return _dagger(self.unitary(values))
=======
            return apply_operator(
                state,
                self.unitary(values, embedding),
                self.qubit_support,
                len(state.size()) - 1,
            )

    def dagger(
        self,
        values: dict[str, Tensor] | Tensor = dict(),
        embedding: Embedding | None = None,
    ) -> Tensor:
        return _dagger(self.unitary(values, embedding))
>>>>>>> e3adc980

    @property
    def device(self) -> torch.device:
        return self._device

    @property
    def dtype(self) -> torch.dtype:
        return self._dtype

    def to(self, *args: Any, **kwargs: Any) -> Primitive:
        super().to(*args, **kwargs)
        self._device = self.pauli.device
        self._dtype = self.pauli.dtype
        return self

    @cached_property
    def eigenvals_generator(self) -> Tensor:
        """Get eigenvalues of the underlying generator.

        Note that for a primitive, the generator is unclear
        so we execute pass.

        Arguments:
            values: Parameter values.

        Returns:
            Eigenvalues of the generator operator.
        """
        if self.pauli_generator is not None:
            return torch.linalg.eigvalsh(self.pauli_generator).reshape(-1, 1)
        pass

    @cached_property
    def spectral_gap(self) -> Tensor:
        """Difference between the moduli of the two largest eigenvalues of the generator.

        Returns:
            Tensor: Spectral gap value.
        """
        spectrum = self.eigenvals_generator
        spectral_gap = torch.unique(torch.abs(torch.tril(spectrum - spectrum.T)))
        return spectral_gap[spectral_gap.nonzero()]

    def tensor(
        self,
        values: dict[str, Tensor] = {},
        embedding: Embedding | None = None,
        full_support: tuple[int, ...] | None = None,
        diagonal: bool = False,
    ) -> Tensor:
        if diagonal:
            raise NotImplementedError
        blockmat = self.unitary(values, embedding)
        if full_support is None:
            return blockmat
        else:
            return expand_operator(blockmat, self.qubit_support, full_support)


class X(Primitive):
    def __init__(
        self,
        target: int,
        noise: Noisy_protocols | dict[str, Noisy_protocols] | None = None,
    ):
        super().__init__(OPERATIONS_DICT["X"], target, noise)


class Y(Primitive):
    def __init__(
        self,
        target: int,
        noise: Noisy_protocols | dict[str, Noisy_protocols] | None = None,
    ):
        super().__init__(OPERATIONS_DICT["Y"], target, noise)


class Z(Primitive):
    def __init__(
        self,
        target: int,
        noise: Noisy_protocols | dict[str, Noisy_protocols] | None = None,
    ):
        super().__init__(OPERATIONS_DICT["Z"], target, noise)


class I(Primitive):  # noqa: E742
<<<<<<< HEAD
    def __init__(
        self,
        target: int,
        noise: Noisy_protocols | dict[str, Noisy_protocols] | None = None,
    ):
        super().__init__(OPERATIONS_DICT["I"], target, noise)
=======
    def __init__(self, target: int):
        super().__init__(OPERATIONS_DICT["I"], target)

    def forward(
        self,
        state: Tensor,
        values: dict[str, Tensor] = dict(),
        embedding: Embedding | None = None,
    ) -> Tensor:
        return state
>>>>>>> e3adc980


class H(Primitive):
    def __init__(
        self,
        target: int,
        noise: Noisy_protocols | dict[str, Noisy_protocols] | None = None,
    ):
        super().__init__(OPERATIONS_DICT["H"], target, noise)


class T(Primitive):
    def __init__(
        self,
        target: int,
        noise: Noisy_protocols | dict[str, Noisy_protocols] | None = None,
    ):
        super().__init__(OPERATIONS_DICT["T"], target, noise)


class S(Primitive):
<<<<<<< HEAD
    def __init__(
        self,
        target: int,
        noise: Noisy_protocols | dict[str, Noisy_protocols] | None = None,
    ):
        super().__init__(OPERATIONS_DICT["S"], target, noise)


class SDagger(Primitive):
    def __init__(
        self,
        target: int,
        noise: Noisy_protocols | dict[str, Noisy_protocols] | None = None,
    ):
        super().__init__(OPERATIONS_DICT["SDAGGER"], target, noise)
=======
    def __init__(self, target: int):
        super().__init__(OPERATIONS_DICT["S"], target, 0.5 * OPERATIONS_DICT["Z"])


class SDagger(Primitive):
    def __init__(self, target: int):
        super().__init__(
            OPERATIONS_DICT["SDAGGER"], target, -0.5 * OPERATIONS_DICT["Z"]
        )
>>>>>>> e3adc980


class Projector(Primitive):
    def __init__(
        self,
        qubit_support: int | tuple[int, ...],
        ket: str,
        bra: str,
        noise: Noisy_protocols | dict[str, Noisy_protocols] | None = None,
    ):
        support = (qubit_support,) if isinstance(qubit_support, int) else qubit_support
        if len(ket) != len(bra):
            raise ValueError("Input ket and bra bitstrings must be of same length.")
        if len(support) != len(ket):
            raise ValueError(
                "Qubit support must have the same number of qubits of ket and bra states."
            )
        ket_state = product_state(ket).flatten()
        bra_state = product_state(bra).flatten()
<<<<<<< HEAD
        super().__init__(
            OPERATIONS_DICT["PROJ"](ket_state, bra_state), support[-1], noise
        )
        # Override the attribute in AbstractOperator.
        self.qubit_support = support
=======
        super().__init__(OPERATIONS_DICT["PROJ"](ket_state, bra_state), support)
>>>>>>> e3adc980


class N(Primitive):
    def __init__(
        self,
        target: int,
        noise: Noisy_protocols | dict[str, Noisy_protocols] | None = None,
    ):
        super().__init__(OPERATIONS_DICT["N"], target, noise)


class SWAP(Primitive):
    def __init__(self, control: int, target: int):
        # TODO: Change the control param name
        super().__init__(OPERATIONS_DICT["SWAP"], target)
<<<<<<< HEAD
        self.control = control
        self.qubit_support = (self.control,) + (target,)

    def tensor(
        self, values: dict[str, Tensor] = {}, n_qubits: int = 1, diagonal: bool = False
    ) -> Tensor:
        from pyqtorch.circuit import Sequence

        if diagonal:
            raise NotImplementedError
        if n_qubits < max(self.qubit_support) + 1:
            n_qubits = max(self.qubit_support) + 1
        seq = Sequence(
            [
                CNOT(control=self.control, target=self.target),  # type: ignore[arg-type]
                CNOT(control=self.target, target=self.control),  # type: ignore[arg-type]
                CNOT(control=self.control, target=self.target),  # type: ignore[arg-type]
            ]
        )
        return seq.tensor(values, n_qubits)
=======
        self.control = (control,) if isinstance(control, int) else control
        self._qubit_support = self.control + (target,)
        self.qubit_support = tuple(sorted(self._qubit_support))
>>>>>>> e3adc980


class CSWAP(Primitive):
    def __init__(self, control: int | tuple[int, ...], target: tuple[int, ...]):
        if not isinstance(target, tuple) or len(target) != 2:
            raise ValueError("Target qubits must be a tuple with two qubits")
        super().__init__(OPERATIONS_DICT["CSWAP"], target)
        self.control = (control,) if isinstance(control, int) else control
        self.target = target
        self._qubit_support = self.control + self.target
        self.qubit_support = tuple(sorted(self._qubit_support))

    def extra_repr(self) -> str:
        return f"control:{self.control}, target:{self.target}"

    def tensor(
        self, values: dict[str, Tensor] = {}, n_qubits: int = 1, diagonal: bool = False
    ) -> Tensor:
        from pyqtorch.circuit import Sequence

        if diagonal:
            raise NotImplementedError
        if n_qubits < max(self.qubit_support) + 1:
            n_qubits = max(self.qubit_support) + 1
        seq = Sequence(
            [
                Toffoli(
                    control=(self.control[0], self.target[1]), target=self.target[0]  # type: ignore[index]
                ),
                Toffoli(
                    control=(self.control[0], self.target[0]), target=self.target[1]  # type: ignore[index]
                ),
                Toffoli(
                    control=(self.control[0], self.target[1]), target=self.target[0]  # type: ignore[index]
                ),
            ]  #! Can't take more that 1 control in this logic
        )
        return seq.tensor(values, n_qubits)


class ControlledOperationGate(Primitive):
<<<<<<< HEAD
    def __init__(
        self,
        gate: str,
        control: int | tuple[int, ...],
        target: int,
        noise: Noisy_protocols | dict[str, Noisy_protocols] | None = None,
    ):
        self.control = (control,) if isinstance(control, int) else control
=======
    def __init__(self, gate: str, control: int | tuple[int, ...], target: int):
        self.control: tuple = (control,) if isinstance(control, int) else control
>>>>>>> e3adc980
        mat = OPERATIONS_DICT[gate]
        mat = _controlled(
            unitary=mat.unsqueeze(2),
            batch_size=1,
            n_control_qubits=len(self.control),
        ).squeeze(2)
<<<<<<< HEAD
        super().__init__(mat, target, noise)
        self.gate = globals()[gate]
        self.qubit_support = self.control + (self.target,)  # type: ignore[operator]
        self.noise = noise
=======
        super().__init__(mat, target)
        self._qubit_support = self.control + (self.target,)  # type: ignore [operator]
        self.qubit_support = tuple(sorted(self._qubit_support))
>>>>>>> e3adc980

    def extra_repr(self) -> str:
        if self.noise:
            noise_info = ""
            if isinstance(self.noise, Noisy_protocols):
                noise_info = str(self.noise)
            elif isinstance(self.noise, dict):
                noise_info = ", ".join(
                    str(noise_instance) for noise_instance in self.noise.values()
                )
            return (
                f"control:{self.control}, target:{(self.target,)}, Noise: {noise_info}"
            )
        return f"control:{self.control}, target:{(self.target,)}"

    def tensor(
        self, values: dict[str, Tensor] = {}, n_qubits: int = 1, diagonal: bool = False
    ) -> Tensor:
        from pyqtorch.circuit import Sequence

        if diagonal:
            raise NotImplementedError
        if n_qubits < max(self.qubit_support) + 1:
            n_qubits = max(self.qubit_support) + 1
        proj1 = Sequence(
            [Projector(qubit_support=qubit, ket="1", bra="1") for qubit in self.control]
        )
        c_mat = (
            I(target=self.control[0]).tensor(values, n_qubits)
            - proj1.tensor(values, n_qubits)
            + operator_product(
                proj1.tensor(values, n_qubits),
                self.gate(self.target).tensor(values, n_qubits),
            )
        )
        return c_mat


class CNOT(ControlledOperationGate):
    def __init__(
        self,
        control: int | tuple[int, ...],
        target: int,
        noise: Noisy_protocols | dict[str, Noisy_protocols] | None = None,
    ):
        super().__init__("X", control, target, noise)


CX = CNOT


class CY(ControlledOperationGate):
    def __init__(
        self,
        control: int | tuple[int, ...],
        target: int,
        noise: Noisy_protocols | dict[str, Noisy_protocols] | None = None,
    ):
        super().__init__("Y", control, target, noise)


class CZ(ControlledOperationGate):
    def __init__(
        self,
        control: int | tuple[int, ...],
        target: int,
        noise: Noisy_protocols | dict[str, Noisy_protocols] | None = None,
    ):
        super().__init__("Z", control, target, noise)


class Toffoli(ControlledOperationGate):
<<<<<<< HEAD
    def __init__(
        self,
        control: tuple[int, ...],
        target: int,
        noise: Noisy_protocols | dict[str, Noisy_protocols] | None = None,
    ):
        super().__init__("X", control, target, noise)
=======
    def __init__(self, control: int | tuple[int, ...], target: int):
        super().__init__("X", control, target)


OPS_PAULI = {X, Y, Z, I, N}
OPS_1Q = OPS_PAULI.union({H, S, T})
OPS_2Q = {CNOT, CY, CZ, SWAP}
OPS_3Q = {Toffoli, CSWAP}
OPS_DIGITAL = OPS_1Q.union(OPS_2Q, OPS_3Q)
>>>>>>> e3adc980
<|MERGE_RESOLUTION|>--- conflicted
+++ resolved
@@ -10,23 +10,16 @@
 from numpy import log2
 from torch import Tensor
 
-<<<<<<< HEAD
-from pyqtorch.apply import apply_density_mat, apply_operator, operator_product
+from pyqtorch.apply import apply_density_mat, apply_operator
+from pyqtorch.bitstrings import permute_basis
+from pyqtorch.embed import Embedding
 from pyqtorch.matrices import (
-    IMAT,
     OPERATIONS_DICT,
     _controlled,
     _dagger,
 )
 from pyqtorch.noise import Noisy_protocols
-from pyqtorch.utils import DensityMatrix, density_mat, product_state
-=======
-from pyqtorch.apply import apply_operator, operator_product
-from pyqtorch.bitstrings import permute_basis
-from pyqtorch.embed import Embedding
-from pyqtorch.matrices import OPERATIONS_DICT, _controlled, _dagger
-from pyqtorch.utils import DensityMatrix, expand_operator, product_state
->>>>>>> e3adc980
+from pyqtorch.utils import DensityMatrix, density_mat, expand_operator, product_state
 
 logger = getLogger(__name__)
 
@@ -52,21 +45,13 @@
         self,
         pauli: Tensor,
         target: int | tuple[int, ...],
-<<<<<<< HEAD
+        pauli_generator: Tensor | None = None,
         noise: Noisy_protocols | dict[str, Noisy_protocols] | None = None,
     ) -> None:
         super().__init__()
         self.target: int | tuple[int, ...] = target
-        self.noise: Noisy_protocols | dict[str, Noisy_protocols] | None = noise
-        self.qubit_support: tuple[int, ...] = (
-=======
-        pauli_generator: Tensor | None = None,
-    ) -> None:
-        super().__init__()
-        self.target: int | tuple[int, ...] = target
 
         qubit_support: tuple[int, ...] = (
->>>>>>> e3adc980
             (target,) if isinstance(target, int) else target
         )
         if isinstance(target, np.integer):
@@ -78,6 +63,8 @@
 
         self._qubit_support = qubit_support
         self.qubit_support = tuple(sorted(qubit_support))
+
+        self.noise: Noisy_protocols | dict[str, Noisy_protocols] | None = noise
 
         if logger.isEnabledFor(logging.DEBUG):
             # When Debugging let's add logging and NVTX markers
@@ -118,12 +105,14 @@
         values: dict[str, Tensor] | Tensor = dict(),
         embedding: Embedding | None = None,
     ) -> Tensor:
-<<<<<<< HEAD
         if self.noise:
             if not isinstance(state, DensityMatrix):
                 state = density_mat(state)
             n_qubits = int(log2(state.size(1)))
-            state = apply_density_mat(self.tensor(values, n_qubits), state)
+            full_support = tuple(range(n_qubits))
+            state = apply_density_mat(
+                self.tensor(values, full_support=full_support), state
+            )
             if isinstance(self.noise, dict):
                 for noise_instance in self.noise.values():
                     protocol = noise_instance.protocol_to_gate()
@@ -146,35 +135,9 @@
                         else self.target
                     ),
                     error_probability=self.noise.error_probability,
-=======
-        if isinstance(state, DensityMatrix):
-            # TODO: fix error type int | tuple[int, ...] expected "int"
-            # Only supports single-qubit gates
-            return DensityMatrix(
-                operator_product(
-                    self.unitary(values, embedding),
-                    operator_product(state, self.dagger(values, embedding), self.target),  # type: ignore [arg-type]
-                    self.target,  # type: ignore [arg-type]
->>>>>>> e3adc980
                 )
                 return noise_gate(state, values)
         else:
-<<<<<<< HEAD
-            if isinstance(state, DensityMatrix):
-                n_qubits = int(log2(state.size(1)))
-                return apply_density_mat(self.tensor(values, n_qubits), state)
-            else:
-                return apply_operator(
-                    state,
-                    self.unitary(values),
-                    self.qubit_support,
-                    len(state.size()) - 1,
-                )
-
-    # ? Do we need to keep this method now ?
-    def dagger(self, values: dict[str, Tensor] | Tensor = dict()) -> Tensor:
-        return _dagger(self.unitary(values))
-=======
             return apply_operator(
                 state,
                 self.unitary(values, embedding),
@@ -188,7 +151,6 @@
         embedding: Embedding | None = None,
     ) -> Tensor:
         return _dagger(self.unitary(values, embedding))
->>>>>>> e3adc980
 
     @property
     def device(self) -> torch.device:
@@ -254,7 +216,7 @@
         target: int,
         noise: Noisy_protocols | dict[str, Noisy_protocols] | None = None,
     ):
-        super().__init__(OPERATIONS_DICT["X"], target, noise)
+        super().__init__(OPERATIONS_DICT["X"], target, noise=noise)
 
 
 class Y(Primitive):
@@ -263,7 +225,7 @@
         target: int,
         noise: Noisy_protocols | dict[str, Noisy_protocols] | None = None,
     ):
-        super().__init__(OPERATIONS_DICT["Y"], target, noise)
+        super().__init__(OPERATIONS_DICT["Y"], target, noise=noise)
 
 
 class Z(Primitive):
@@ -272,29 +234,16 @@
         target: int,
         noise: Noisy_protocols | dict[str, Noisy_protocols] | None = None,
     ):
-        super().__init__(OPERATIONS_DICT["Z"], target, noise)
+        super().__init__(OPERATIONS_DICT["Z"], target, noise=noise)
 
 
 class I(Primitive):  # noqa: E742
-<<<<<<< HEAD
-    def __init__(
-        self,
-        target: int,
-        noise: Noisy_protocols | dict[str, Noisy_protocols] | None = None,
-    ):
-        super().__init__(OPERATIONS_DICT["I"], target, noise)
-=======
-    def __init__(self, target: int):
-        super().__init__(OPERATIONS_DICT["I"], target)
-
-    def forward(
-        self,
-        state: Tensor,
-        values: dict[str, Tensor] = dict(),
-        embedding: Embedding | None = None,
-    ) -> Tensor:
-        return state
->>>>>>> e3adc980
+    def __init__(
+        self,
+        target: int,
+        noise: Noisy_protocols | dict[str, Noisy_protocols] | None = None,
+    ):
+        super().__init__(OPERATIONS_DICT["I"], target, noise=noise)
 
 
 class H(Primitive):
@@ -303,7 +252,7 @@
         target: int,
         noise: Noisy_protocols | dict[str, Noisy_protocols] | None = None,
     ):
-        super().__init__(OPERATIONS_DICT["H"], target, noise)
+        super().__init__(OPERATIONS_DICT["H"], target, noise=noise)
 
 
 class T(Primitive):
@@ -312,17 +261,18 @@
         target: int,
         noise: Noisy_protocols | dict[str, Noisy_protocols] | None = None,
     ):
-        super().__init__(OPERATIONS_DICT["T"], target, noise)
+        super().__init__(OPERATIONS_DICT["T"], target, noise=noise)
 
 
 class S(Primitive):
-<<<<<<< HEAD
-    def __init__(
-        self,
-        target: int,
-        noise: Noisy_protocols | dict[str, Noisy_protocols] | None = None,
-    ):
-        super().__init__(OPERATIONS_DICT["S"], target, noise)
+    def __init__(
+        self,
+        target: int,
+        noise: Noisy_protocols | dict[str, Noisy_protocols] | None = None,
+    ):
+        super().__init__(
+            OPERATIONS_DICT["S"], target, 0.5 * OPERATIONS_DICT["Z"], noise=noise
+        )
 
 
 class SDagger(Primitive):
@@ -331,18 +281,9 @@
         target: int,
         noise: Noisy_protocols | dict[str, Noisy_protocols] | None = None,
     ):
-        super().__init__(OPERATIONS_DICT["SDAGGER"], target, noise)
-=======
-    def __init__(self, target: int):
-        super().__init__(OPERATIONS_DICT["S"], target, 0.5 * OPERATIONS_DICT["Z"])
-
-
-class SDagger(Primitive):
-    def __init__(self, target: int):
         super().__init__(
-            OPERATIONS_DICT["SDAGGER"], target, -0.5 * OPERATIONS_DICT["Z"]
+            OPERATIONS_DICT["SDAGGER"], target, -0.5 * OPERATIONS_DICT["Z"], noise=noise
         )
->>>>>>> e3adc980
 
 
 class Projector(Primitive):
@@ -362,15 +303,9 @@
             )
         ket_state = product_state(ket).flatten()
         bra_state = product_state(bra).flatten()
-<<<<<<< HEAD
         super().__init__(
-            OPERATIONS_DICT["PROJ"](ket_state, bra_state), support[-1], noise
+            OPERATIONS_DICT["PROJ"](ket_state, bra_state), support, noise=noise
         )
-        # Override the attribute in AbstractOperator.
-        self.qubit_support = support
-=======
-        super().__init__(OPERATIONS_DICT["PROJ"](ket_state, bra_state), support)
->>>>>>> e3adc980
 
 
 class N(Primitive):
@@ -379,39 +314,16 @@
         target: int,
         noise: Noisy_protocols | dict[str, Noisy_protocols] | None = None,
     ):
-        super().__init__(OPERATIONS_DICT["N"], target, noise)
+        super().__init__(OPERATIONS_DICT["N"], target, noise=noise)
 
 
 class SWAP(Primitive):
     def __init__(self, control: int, target: int):
         # TODO: Change the control param name
         super().__init__(OPERATIONS_DICT["SWAP"], target)
-<<<<<<< HEAD
-        self.control = control
-        self.qubit_support = (self.control,) + (target,)
-
-    def tensor(
-        self, values: dict[str, Tensor] = {}, n_qubits: int = 1, diagonal: bool = False
-    ) -> Tensor:
-        from pyqtorch.circuit import Sequence
-
-        if diagonal:
-            raise NotImplementedError
-        if n_qubits < max(self.qubit_support) + 1:
-            n_qubits = max(self.qubit_support) + 1
-        seq = Sequence(
-            [
-                CNOT(control=self.control, target=self.target),  # type: ignore[arg-type]
-                CNOT(control=self.target, target=self.control),  # type: ignore[arg-type]
-                CNOT(control=self.control, target=self.target),  # type: ignore[arg-type]
-            ]
-        )
-        return seq.tensor(values, n_qubits)
-=======
         self.control = (control,) if isinstance(control, int) else control
         self._qubit_support = self.control + (target,)
         self.qubit_support = tuple(sorted(self._qubit_support))
->>>>>>> e3adc980
 
 
 class CSWAP(Primitive):
@@ -427,33 +339,8 @@
     def extra_repr(self) -> str:
         return f"control:{self.control}, target:{self.target}"
 
-    def tensor(
-        self, values: dict[str, Tensor] = {}, n_qubits: int = 1, diagonal: bool = False
-    ) -> Tensor:
-        from pyqtorch.circuit import Sequence
-
-        if diagonal:
-            raise NotImplementedError
-        if n_qubits < max(self.qubit_support) + 1:
-            n_qubits = max(self.qubit_support) + 1
-        seq = Sequence(
-            [
-                Toffoli(
-                    control=(self.control[0], self.target[1]), target=self.target[0]  # type: ignore[index]
-                ),
-                Toffoli(
-                    control=(self.control[0], self.target[0]), target=self.target[1]  # type: ignore[index]
-                ),
-                Toffoli(
-                    control=(self.control[0], self.target[1]), target=self.target[0]  # type: ignore[index]
-                ),
-            ]  #! Can't take more that 1 control in this logic
-        )
-        return seq.tensor(values, n_qubits)
-
 
 class ControlledOperationGate(Primitive):
-<<<<<<< HEAD
     def __init__(
         self,
         gate: str,
@@ -461,27 +348,18 @@
         target: int,
         noise: Noisy_protocols | dict[str, Noisy_protocols] | None = None,
     ):
-        self.control = (control,) if isinstance(control, int) else control
-=======
-    def __init__(self, gate: str, control: int | tuple[int, ...], target: int):
         self.control: tuple = (control,) if isinstance(control, int) else control
->>>>>>> e3adc980
         mat = OPERATIONS_DICT[gate]
         mat = _controlled(
             unitary=mat.unsqueeze(2),
             batch_size=1,
             n_control_qubits=len(self.control),
         ).squeeze(2)
-<<<<<<< HEAD
-        super().__init__(mat, target, noise)
-        self.gate = globals()[gate]
-        self.qubit_support = self.control + (self.target,)  # type: ignore[operator]
-        self.noise = noise
-=======
-        super().__init__(mat, target)
+        super().__init__(mat, target, noise=noise)
+        # self.gate = globals()[gate]
         self._qubit_support = self.control + (self.target,)  # type: ignore [operator]
         self.qubit_support = tuple(sorted(self._qubit_support))
->>>>>>> e3adc980
+        self.noise = noise
 
     def extra_repr(self) -> str:
         if self.noise:
@@ -497,28 +375,6 @@
             )
         return f"control:{self.control}, target:{(self.target,)}"
 
-    def tensor(
-        self, values: dict[str, Tensor] = {}, n_qubits: int = 1, diagonal: bool = False
-    ) -> Tensor:
-        from pyqtorch.circuit import Sequence
-
-        if diagonal:
-            raise NotImplementedError
-        if n_qubits < max(self.qubit_support) + 1:
-            n_qubits = max(self.qubit_support) + 1
-        proj1 = Sequence(
-            [Projector(qubit_support=qubit, ket="1", bra="1") for qubit in self.control]
-        )
-        c_mat = (
-            I(target=self.control[0]).tensor(values, n_qubits)
-            - proj1.tensor(values, n_qubits)
-            + operator_product(
-                proj1.tensor(values, n_qubits),
-                self.gate(self.target).tensor(values, n_qubits),
-            )
-        )
-        return c_mat
-
 
 class CNOT(ControlledOperationGate):
     def __init__(
@@ -527,7 +383,7 @@
         target: int,
         noise: Noisy_protocols | dict[str, Noisy_protocols] | None = None,
     ):
-        super().__init__("X", control, target, noise)
+        super().__init__("X", control, target, noise=noise)
 
 
 CX = CNOT
@@ -540,7 +396,7 @@
         target: int,
         noise: Noisy_protocols | dict[str, Noisy_protocols] | None = None,
     ):
-        super().__init__("Y", control, target, noise)
+        super().__init__("Y", control, target, noise=noise)
 
 
 class CZ(ControlledOperationGate):
@@ -550,26 +406,21 @@
         target: int,
         noise: Noisy_protocols | dict[str, Noisy_protocols] | None = None,
     ):
-        super().__init__("Z", control, target, noise)
+        super().__init__("Z", control, target, noise=noise)
 
 
 class Toffoli(ControlledOperationGate):
-<<<<<<< HEAD
-    def __init__(
-        self,
-        control: tuple[int, ...],
-        target: int,
-        noise: Noisy_protocols | dict[str, Noisy_protocols] | None = None,
-    ):
-        super().__init__("X", control, target, noise)
-=======
-    def __init__(self, control: int | tuple[int, ...], target: int):
-        super().__init__("X", control, target)
+    def __init__(
+        self,
+        control: int | tuple[int, ...],
+        target: int,
+        noise: Noisy_protocols | dict[str, Noisy_protocols] | None = None,
+    ):
+        super().__init__("X", control, target, noise=noise)
 
 
 OPS_PAULI = {X, Y, Z, I, N}
 OPS_1Q = OPS_PAULI.union({H, S, T})
 OPS_2Q = {CNOT, CY, CZ, SWAP}
 OPS_3Q = {Toffoli, CSWAP}
-OPS_DIGITAL = OPS_1Q.union(OPS_2Q, OPS_3Q)
->>>>>>> e3adc980
+OPS_DIGITAL = OPS_1Q.union(OPS_2Q, OPS_3Q)