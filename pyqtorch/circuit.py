from __future__ import annotations

import logging
from collections import Counter
from functools import reduce
from logging import getLogger
from operator import add
from typing import Any, Generator, Iterator, NoReturn

import torch
<<<<<<< HEAD
from torch import Tensor, bernoulli, complex128, einsum, rand, tensor
=======
from numpy import int64
from torch import Tensor, complex128, einsum, rand
>>>>>>> dd1f03c0
from torch import device as torch_device
from torch import dtype as torch_dtype
from torch.nn import Module, ModuleList, ParameterDict

from pyqtorch.apply import apply_operator
from pyqtorch.matrices import IMAT, add_batch_dim
from pyqtorch.parametric import RX, RY, Parametric
from pyqtorch.primitive import CNOT, Primitive
<<<<<<< HEAD
from pyqtorch.utils import DropoutMode, State, add_batch_dim, zero_state
=======
from pyqtorch.utils import State, product_state, zero_state
>>>>>>> dd1f03c0

logger = getLogger(__name__)


def forward_hook(*args, **kwargs) -> None:  # type: ignore[no-untyped-def]
    logger.debug("Forward complete")
    torch.cuda.nvtx.range_pop()


def pre_forward_hook(*args, **kwargs) -> None:  # type: ignore[no-untyped-def]
    logger.debug("Executing forward")
    torch.cuda.nvtx.range_push("QuantumCircuit.forward")


def backward_hook(*args, **kwargs) -> None:  # type: ignore[no-untyped-def]
    logger.debug("Backward complete")
    torch.cuda.nvtx.range_pop()


def pre_backward_hook(*args, **kwargs) -> None:  # type: ignore[no-untyped-def]
    logger.debug("Executed backward")
    torch.cuda.nvtx.range_push("QuantumCircuit.backward")


class Sequence(Module):
    """A generic container for pyqtorch operations"""

    def __init__(self, operations: list[Module]):
        super().__init__()
        self.operations = ModuleList(operations)
        self._device = torch_device("cpu")
        self._dtype = complex128
        if len(self.operations) > 0:
            try:
                self._device = next(iter(set((op.device for op in self.operations))))
            except StopIteration:
                pass
        logger.debug("QuantumCircuit initialized")
        if logger.isEnabledFor(logging.DEBUG):
            # When Debugging let's add logging and NVTX markers
            # WARNING: incurs performance penalty
            self.register_forward_hook(forward_hook, always_call=True)
            self.register_full_backward_hook(backward_hook)
            self.register_forward_pre_hook(pre_forward_hook)
            self.register_full_backward_pre_hook(pre_backward_hook)

        self._qubit_support = tuple(
            set(
                sum(
                    [op.qubit_support for op in self.operations],
                    (),
                )
            )
        )

        self._qubit_support = tuple(
            map(
                lambda x: x if isinstance(x, (int, int64)) else x[0],
                self._qubit_support,
            )
        )
        assert all(
            [isinstance(q, (int, int64)) for q in self._qubit_support]
        )  # TODO fix numpy.int issue

    @property
    def qubit_support(self) -> tuple:
        return self._qubit_support

    def __iter__(self) -> Iterator:
        return iter(self.operations)

    def __len__(self) -> int:
        return len(self.operations)

    def __hash__(self) -> int:
        return hash(reduce(add, (hash(op) for op in self.operations)))

    def forward(
        self, state: State, values: dict[str, Tensor] | ParameterDict = {}
    ) -> State:
        for op in self.operations:
            state = op(state, values)
        return state

    @property
    def device(self) -> torch_device:
        return self._device

    @property
    def dtype(self) -> torch_dtype:
        return self._dtype

    def to(self, *args: Any, **kwargs: Any) -> Sequence:
        self.operations = ModuleList([op.to(*args, **kwargs) for op in self.operations])
        if len(self.operations) > 0:
            self._device = self.operations[0].device
            self._dtype = self.operations[0].dtype
        return self

    def flatten(self) -> ModuleList:
        ops = []
        for op in self.operations:
            if isinstance(op, Sequence):
                ops += op.flatten()
            else:
                ops.append(op)
        return ModuleList(ops)

    def tensor(
        self,
        values: dict[str, Tensor] = dict(),
        n_qubits: int | None = None,
        diagonal: bool = False,
    ) -> Tensor:
        if diagonal:
            raise NotImplementedError
        if n_qubits is None:
            n_qubits = max(self.qubit_support) + 1
        mat = IMAT.clone().unsqueeze(2).to(self.device)
        for _ in range(n_qubits - 1):
            mat = torch.kron(mat, IMAT.clone().unsqueeze(2).to(self.device))

        return reduce(
            lambda t0, t1: einsum("ijb,jkb->ikb", t1, t0),
            (add_batch_dim(op.tensor(values, n_qubits)) for op in self.operations),
            mat,
        )


class QuantumCircuit(Sequence):
    """A QuantumCircuit defining a register / number of qubits of the full system."""

    def __init__(self, n_qubits: int, operations: list[Module]):
        super().__init__(operations)
        self.n_qubits = n_qubits

    def run(
        self,
        state: State = None,
        values: dict[str, Tensor] | ParameterDict = {},
    ) -> State:
        if state is None:
            state = self.init_state()
        elif isinstance(state, str):
            state = self.state_from_bitstring(state)
        return self.forward(state, values)

    def __hash__(self) -> int:
        return hash(reduce(add, (hash(op) for op in self.operations))) + hash(
            self.n_qubits
        )

    def init_state(self, batch_size: int = 1) -> Tensor:
        return zero_state(
            self.n_qubits, batch_size, device=self.device, dtype=self.dtype
        )

    def state_from_bitstring(self, bitstring: str, batch_size: int = 1) -> Tensor:
        return product_state(bitstring, batch_size, self.device, self.dtype)

    def sample(
        self,
        state: Tensor = None,
        values: dict[str, Tensor] = dict(),
        n_shots: int = 1000,
    ) -> list[Counter]:
        if n_shots < 1:
            raise ValueError("You can only call sample with n_shots>0.")

        def sample(probs: Tensor) -> Counter:
            return Counter(
                {
                    format(k, "0{}b".format(self.n_qubits)): count.item()
                    for k, count in enumerate(
                        torch.bincount(
                            torch.multinomial(
                                input=probs, num_samples=n_shots, replacement=True
                            )
                        )
                    )
                    if count > 0
                }
            )

        with torch.no_grad():
            state = torch.flatten(
                self.run(values=values, state=state),
                start_dim=0,
                end_dim=-2,
            ).t()

            probs = torch.abs(torch.pow(state, 2))
            return list(map(lambda p: sample(p), probs))


class DropoutQuantumCircuit(QuantumCircuit):
    def __init__(
        self,
        n_qubits: int,
        operations: list[Module],
        dropout_mode: DropoutMode = DropoutMode.ROTATIONAL,
        dropout_prob: float = 1.0,
    ):
        super().__init__(n_qubits, operations)
        self.dropout_mode = dropout_mode
        self.dropout_prob = dropout_prob

        self.dropout_fn = getattr(self, dropout_mode)

    def forward(self, state: State, values: dict[str, Tensor] | ParameterDict = {}) -> State:
        if self.training:
            state = self.dropout_fn(state, values)
        else:
            for op in self.operations:
                state = op(state, values)
        return state

    def rotational_dropout(
        self, state: State = None, values: dict[str, Tensor] | ParameterDict = {}
    ) -> State:
        """Randomly drops entangling rotational gates.

        Args:
            state (State, optional): pure state vector . Defaults to None.
            values (dict[str, Tensor] | ParameterDict, optional): gate parameters. Defaults to {}.

        Returns:
            State: pure state vector
        """
        for op in self.operations:
            if hasattr(op, "param_name"):
                if values[op.param_name].requires_grad:
                    keep = 1 - bernoulli(tensor(self.dropout_prob))  # type: ignore
                    if keep:
                        state = op(state, values)

                else:
                    state = op(state, values)
            else:
                state = op(state, values)

        return state

    def entangling_dropout(
        self, state: State = None, values: dict[str, Tensor] | ParameterDict = {}
    ) -> State:
        """Randomly drops entangling gates.

        Args:
            state (State, optional): pure state vector. Defaults to None.
            values (dict[str, Tensor] | ParameterDict, optional): gate parameters. Defaults to {}.

        Returns:
            State: pure state vector
        """
        for op in self.operations:
            if not (hasattr(op, "param_name")):
                keep = bool(1 - bernoulli(tensor(self.dropout_prob)))  # type: ignore
                if keep:
                    state = op(state, values)

            else:
                state = op(state, values)

        return state

    def canonical_fwd_dropout(
        self, state: State = None, values: dict[str, Tensor] | ParameterDict = {}
    ) -> State:
        """Randomly drops rotational gates and next immediate entangling
        gates whose target bit is located on dropped rotational gates.

        Args:
            state (State, optional): pure state vector. Defaults to None.
            values (dict[str, Tensor] | ParameterDict, optional): gate parameters. Defaults to {}.

        Returns:
            State: pure state vector
        """
        entanglers_to_drop = dict.fromkeys(range(state.ndim - 1), 0)  # type: ignore
        for op in self.operations:
            if hasattr(op, "param_name"):
                if values[op.param_name].requires_grad:
                    keep = bool(1 - bernoulli(tensor(self.dropout_prob)))  # type: ignore
                    if keep:
                        state = op(state, values)
                    else:
                        entanglers_to_drop[op.target] = 1
                else:
                    state = op(state, values)
            else:
                if entanglers_to_drop[op.control[0]] == 1:
                    entanglers_to_drop[op.control[0]] = 0
                else:
                    state = op(state, values)

        return state


class Merge(Sequence):
    def __init__(
        self,
        operations: list[Module],
    ):
        """
        Merge a sequence of single qubit operations acting on the same qubit into a single
        einsum operation.

        Arguments:
            operations: A list of single qubit operations.

        """

        if (
            isinstance(operations, (list, ModuleList))
            and all([isinstance(op, (Primitive, Parametric)) for op in operations])
            and all(list([len(op.qubit_support) == 1 for op in operations]))
            and len(list(set([op.qubit_support[0] for op in operations]))) == 1
        ):
            # We want all operations to act on the same qubit

            super().__init__(operations)
            self.qubits = operations[0].qubit_support
        else:
            raise TypeError(
                f"Require all operations to act on a single qubit. Got: {operations}."
            )

    def forward(self, state: Tensor, values: dict[str, Tensor] | None = None) -> Tensor:
        batch_size = state.shape[-1]
        if values:
            batch_size = max(batch_size, max(list(map(len, values.values()))))
        return apply_operator(
            state,
            self.unitary(values, batch_size),
            self.qubits,
        )

    def unitary(self, values: dict[str, Tensor] | None, batch_size: int) -> Tensor:
        # We reverse the list of tensors here since matmul is not commutative.
        return reduce(
            lambda u0, u1: einsum("ijb,jkb->ikb", u0, u1),
            (
                add_batch_dim(op.unitary(values), batch_size)
                for op in reversed(self.operations)
            ),
        )


def hea(n_qubits: int, depth: int, param_name: str) -> tuple[ModuleList, ParameterDict]:
    def _idx() -> Generator[int, Any, NoReturn]:
        i = 0
        while True:
            yield i
            i += 1

    def idxer() -> Generator[int, Any, None]:
        yield from _idx()

    idx = idxer()
    ops = []
    for _ in range(depth):
        layer = []
        for i in range(n_qubits):
            layer += [
                Merge([fn(i, f"{param_name}_{next(idx)}") for fn in [RX, RY, RX]])
            ]
        ops += layer
        ops += [
            Sequence([CNOT(i % n_qubits, (i + 1) % n_qubits) for i in range(n_qubits)])
        ]
    params = ParameterDict(
        {f"{param_name}_{n}": rand(1, requires_grad=True) for n in range(next(idx))}
    )
    return ops, params


def run(
    circuit: QuantumCircuit,
    state: Tensor = None,
    values: dict[str, Tensor] = dict(),
) -> Tensor:
    return circuit.run(state, values)


def sample(
    circuit: QuantumCircuit,
    state: Tensor = None,
    values: dict[str, Tensor] = dict(),
    n_shots: int = 1000,
) -> list[Counter]:
    return circuit.sample(state, values, n_shots)<|MERGE_RESOLUTION|>--- conflicted
+++ resolved
@@ -8,12 +8,8 @@
 from typing import Any, Generator, Iterator, NoReturn
 
 import torch
-<<<<<<< HEAD
+from numpy import int64
 from torch import Tensor, bernoulli, complex128, einsum, rand, tensor
-=======
-from numpy import int64
-from torch import Tensor, complex128, einsum, rand
->>>>>>> dd1f03c0
 from torch import device as torch_device
 from torch import dtype as torch_dtype
 from torch.nn import Module, ModuleList, ParameterDict
@@ -22,11 +18,7 @@
 from pyqtorch.matrices import IMAT, add_batch_dim
 from pyqtorch.parametric import RX, RY, Parametric
 from pyqtorch.primitive import CNOT, Primitive
-<<<<<<< HEAD
-from pyqtorch.utils import DropoutMode, State, add_batch_dim, zero_state
-=======
-from pyqtorch.utils import State, product_state, zero_state
->>>>>>> dd1f03c0
+from pyqtorch.utils import DropoutMode, State, product_state, zero_state
 
 logger = getLogger(__name__)
 
@@ -237,7 +229,9 @@
 
         self.dropout_fn = getattr(self, dropout_mode)
 
-    def forward(self, state: State, values: dict[str, Tensor] | ParameterDict = {}) -> State:
+    def forward(
+        self, state: State, values: dict[str, Tensor] | ParameterDict = {}
+    ) -> State:
         if self.training:
             state = self.dropout_fn(state, values)
         else:
