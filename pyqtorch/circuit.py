from __future__ import annotations

import logging
from collections import Counter
from functools import reduce
from logging import getLogger
from operator import add
from typing import Any, Generator, Iterator, NoReturn

import torch
from numpy import int64
from torch import Tensor, bernoulli, complex128, einsum, rand, tensor
from torch import device as torch_device
from torch import dtype as torch_dtype
from torch.nn import Module, ModuleList, ParameterDict

from pyqtorch.apply import apply_operator
from pyqtorch.embed import Embedding
from pyqtorch.matrices import _dagger, add_batch_dim
from pyqtorch.parametric import RX, RY, Parametric
from pyqtorch.primitive import CNOT, Primitive
from pyqtorch.utils import (
    DropoutMode,
    State,
    product_state,
    sample_multinomial,
    zero_state,
)

logger = getLogger(__name__)


def forward_hook(*args, **kwargs) -> None:  # type: ignore[no-untyped-def]
    logger.debug("Forward complete")
    torch.cuda.nvtx.range_pop()


def pre_forward_hook(*args, **kwargs) -> None:  # type: ignore[no-untyped-def]
    logger.debug("Executing forward")
    torch.cuda.nvtx.range_push("QuantumCircuit.forward")


def backward_hook(*args, **kwargs) -> None:  # type: ignore[no-untyped-def]
    logger.debug("Backward complete")
    torch.cuda.nvtx.range_pop()


def pre_backward_hook(*args, **kwargs) -> None:  # type: ignore[no-untyped-def]
    logger.debug("Executed backward")
    torch.cuda.nvtx.range_push("QuantumCircuit.backward")


class Sequence(Module):
    """A generic container for pyqtorch operations"""

    def __init__(self, operations: list[Module]):
        super().__init__()
        self.operations = ModuleList(operations)
        self._device = torch_device("cpu")
        self._dtype = complex128
        if len(self.operations) > 0:
            try:
                self._device = next(iter(set((op.device for op in self.operations))))
            except StopIteration:
                pass
        logger.debug("QuantumCircuit initialized")
        if logger.isEnabledFor(logging.DEBUG):
            # When Debugging let's add logging and NVTX markers
            # WARNING: incurs performance penalty
            self.register_forward_hook(forward_hook, always_call=True)
            self.register_full_backward_hook(backward_hook)
            self.register_forward_pre_hook(pre_forward_hook)
            self.register_full_backward_pre_hook(pre_backward_hook)

        self._qubit_support = tuple(
            set(
                sum(
                    [op.qubit_support for op in self.operations],
                    (),
                )
            )
        )

        self._qubit_support = tuple(
            map(
                lambda x: x if isinstance(x, (int, int64)) else x[0],
                self._qubit_support,
            )
        )
        assert all(
            [isinstance(q, (int, int64)) for q in self._qubit_support]
        )  # TODO fix numpy.int issue

    @property
    def qubit_support(self) -> tuple:
        return self._qubit_support

    def __iter__(self) -> Iterator:
        return iter(self.operations)

    def __len__(self) -> int:
        return len(self.operations)

    def __hash__(self) -> int:
        return hash(reduce(add, (hash(op) for op in self.operations)))

    def forward(
        self,
        state: State,
        values: dict[str, Tensor] | ParameterDict = {},
        embedding: Embedding | None = None,
    ) -> State:
        for op in self.operations:
            state = op(state, values, embedding)
        return state

    @property
    def device(self) -> torch_device:
        return self._device

    @property
    def dtype(self) -> torch_dtype:
        return self._dtype

    def to(self, *args: Any, **kwargs: Any) -> Sequence:
        self.operations = ModuleList([op.to(*args, **kwargs) for op in self.operations])
        if len(self.operations) > 0:
            self._device = self.operations[0].device
            self._dtype = self.operations[0].dtype
        return self

    def flatten(self) -> ModuleList:
        ops = []
        for op in self.operations:
            if isinstance(op, Sequence):
                ops += op.flatten()
            else:
                ops.append(op)
        return ModuleList(ops)

    def tensor(
        self,
        values: dict[str, Tensor] = dict(),
        embedding: Embedding | None = None,
        full_support: tuple[int, ...] | None = None,
        diagonal: bool = False,
    ) -> Tensor:
        if diagonal:
            raise NotImplementedError
<<<<<<< HEAD
        if n_qubits is None:
            n_qubits = max(self.qubit_support) + 1
        mat = IMAT.clone().unsqueeze(2).to(device=self.device)
        for _ in range(n_qubits - 1):
            mat = torch.kron(mat, IMAT.clone().unsqueeze(2).to(device=self.device))
=======
        if full_support is None:
            full_support = self.qubit_support
        elif not set(self.qubit_support).issubset(set(full_support)):
            raise ValueError(
                "Expanding tensor operation requires a `full_support` argument "
                "larger than or equal to the `qubit_support`."
            )
        mat = torch.eye(
            2 ** len(full_support), dtype=self.dtype, device=self.device
        ).unsqueeze(2)
>>>>>>> e3adc980
        return reduce(
            lambda t0, t1: einsum("ijb,jkb->ikb", t1, t0),
            (
                add_batch_dim(op.tensor(values, embedding, full_support))
                for op in self.operations
            ),
            mat,
        )

    def dagger(
        self,
        values: dict[str, Tensor] | Tensor = dict(),
        embedding: Embedding | None = None,
    ) -> Tensor:
        return _dagger(self.tensor(values, embedding))


class QuantumCircuit(Sequence):
    """A QuantumCircuit defining a register / number of qubits of the full system."""

    def __init__(self, n_qubits: int, operations: list[Module]):
        super().__init__(operations)
        self.n_qubits = n_qubits

    def run(
        self,
        state: State = None,
        values: dict[str, Tensor] | ParameterDict = {},
        embedding: Embedding | None = None,
    ) -> State:
        if state is None:
            state = self.init_state()
        elif isinstance(state, str):
            state = self.state_from_bitstring(state)
        return self.forward(state, values, embedding)

    def __hash__(self) -> int:
        return hash(reduce(add, (hash(op) for op in self.operations))) + hash(
            self.n_qubits
        )

    def init_state(self, batch_size: int = 1) -> Tensor:
        return zero_state(
            self.n_qubits, batch_size, device=self.device, dtype=self.dtype
        )

    def state_from_bitstring(self, bitstring: str, batch_size: int = 1) -> Tensor:
        return product_state(bitstring, batch_size, self.device, self.dtype)

    def sample(
        self,
        state: Tensor = None,
        values: dict[str, Tensor] = dict(),
        n_shots: int = 1000,
        embedding: Embedding | None = None,
    ) -> list[Counter]:
        if n_shots < 1:
            raise ValueError(
                f"You can only call sample with a non-negative value for `n_shots`. Got {n_shots}."
            )

        with torch.no_grad():
            state = torch.flatten(
                self.run(state=state, values=values, embedding=embedding),
                start_dim=0,
                end_dim=-2,
            ).t()

            probs = torch.pow(torch.abs(state), 2)
            return list(
                map(lambda p: sample_multinomial(p, self.n_qubits, n_shots), probs)
            )


class DropoutQuantumCircuit(QuantumCircuit):
    """Creates a quantum circuit able to perform quantum dropout, based on the work of https://arxiv.org/abs/2310.04120.
    Args:
        dropout_mode (DropoutMode): type of dropout to perform. Defaults to DropoutMode.ROTATIONAL
        dropout_prob (float): dropout probability. Defaults to 0.06.
    """

    def __init__(
        self,
        n_qubits: int,
        operations: list[Module],
        dropout_mode: DropoutMode = DropoutMode.ROTATIONAL,
        dropout_prob: float = 0.06,
    ):
        super().__init__(n_qubits, operations)
        self.dropout_mode = dropout_mode
        self.dropout_prob = dropout_prob

        self.dropout_fn = getattr(self, dropout_mode)

    def forward(
        self,
        state: State,
        values: dict[str, Tensor] | ParameterDict = {},
        embedding: Embedding | None = None,
    ) -> State:
        if self.training:
            state = self.dropout_fn(state, values)
        else:
            for op in self.operations:
                state = op(state, values)
        return state

    def rotational_dropout(
        self, state: State = None, values: dict[str, Tensor] | ParameterDict = {}
    ) -> State:
        """Randomly drops entangling rotational gates.

        Args:
            state (State, optional): pure state vector . Defaults to None.
            values (dict[str, Tensor] | ParameterDict, optional): gate parameters. Defaults to {}.

        Returns:
            State: pure state vector
        """
        for op in self.operations:
            if not (
                (hasattr(op, "param_name"))
                and (values[op.param_name].requires_grad)
                and not (int(1 - bernoulli(tensor(self.dropout_prob))))
            ):
                state = op(state, values)

        return state

    def entangling_dropout(
        self, state: State = None, values: dict[str, Tensor] | ParameterDict = {}
    ) -> State:
        """Randomly drops entangling gates.

        Args:
            state (State, optional): pure state vector. Defaults to None.
            values (dict[str, Tensor] | ParameterDict, optional): gate parameters. Defaults to {}.

        Returns:
            State: pure state vector
        """
        for op in self.operations:
            has_param = hasattr(op, "param_name")
            keep = int(1 - bernoulli(tensor(self.dropout_prob)))

            if has_param or keep:
                state = op(state, values)

        return state

    def canonical_fwd_dropout(
        self, state: State = None, values: dict[str, Tensor] | ParameterDict = {}
    ) -> State:
        """Randomly drops rotational gates and next immediate entangling
        gates whose target bit is located on dropped rotational gates.

        Args:
            state (State, optional): pure state vector. Defaults to None.
            values (dict[str, Tensor] | ParameterDict, optional): gate parameters. Defaults to {}.

        Returns:
            State: pure state vector
        """
        entanglers_to_drop = dict.fromkeys(range(state.ndim - 1), 0)  # type: ignore
        for op in self.operations:
            if (
                hasattr(op, "param_name")
                and (values[op.param_name].requires_grad)
                and not (int(1 - bernoulli(tensor(self.dropout_prob))))
            ):
                entanglers_to_drop[op.target] = 1
            else:
                if not hasattr(op, "param_name") and (
                    entanglers_to_drop[op.control[0]] == 1
                ):
                    entanglers_to_drop[op.control[0]] = 0
                else:
                    state = op(state, values)

        return state


class Merge(Sequence):
    def __init__(
        self,
        operations: list[Module],
    ):
        """
        Merge a sequence of single qubit operations acting on the same qubit into a single
        einsum operation.

        Arguments:
            operations: A list of single qubit operations.

        """

        if (
            isinstance(operations, (list, ModuleList))
            and all([isinstance(op, (Primitive, Parametric)) for op in operations])
            and all(list([len(op.qubit_support) == 1 for op in operations]))
            and len(list(set([op.qubit_support[0] for op in operations]))) == 1
        ):
            # We want all operations to act on the same qubit

            super().__init__(operations)
            self.qubits = operations[0].qubit_support
        else:
            raise TypeError(
                f"Require all operations to act on a single qubit. Got: {operations}."
            )

    def forward(
        self,
        state: Tensor,
        values: dict[str, Tensor] | None = None,
        embedding: Embedding | None = None,
    ) -> Tensor:
        batch_size = state.shape[-1]
        if values:
            batch_size = max(
                batch_size,
                max(
                    list(
                        map(
                            lambda t: len(t) if isinstance(t, Tensor) else 1,
                            values.values(),
                        )
                    )
                ),
            )
        return apply_operator(
            state,
            self.unitary(values, embedding, batch_size),
            self.qubits,
        )

    def unitary(
        self,
        values: dict[str, Tensor] | None,
        embedding: Embedding | None,
        batch_size: int,
    ) -> Tensor:
        # We reverse the list of tensors here since matmul is not commutative.
        return reduce(
            lambda u0, u1: einsum("ijb,jkb->ikb", u0, u1),
            (
                add_batch_dim(op.unitary(values, embedding), batch_size)
                for op in reversed(self.operations)
            ),
        )


def hea(n_qubits: int, depth: int, param_name: str) -> tuple[ModuleList, ParameterDict]:
    def _idx() -> Generator[int, Any, NoReturn]:
        i = 0
        while True:
            yield i
            i += 1

    def idxer() -> Generator[int, Any, None]:
        yield from _idx()

    idx = idxer()
    ops = []
    for _ in range(depth):
        layer = []
        for i in range(n_qubits):
            layer += [
                Merge([fn(i, f"{param_name}_{next(idx)}") for fn in [RX, RY, RX]])
            ]
        ops += layer
        ops += [
            Sequence([CNOT(i % n_qubits, (i + 1) % n_qubits) for i in range(n_qubits)])
        ]
    params = ParameterDict(
        {f"{param_name}_{n}": rand(1, requires_grad=True) for n in range(next(idx))}
    )
    return ops, params<|MERGE_RESOLUTION|>--- conflicted
+++ resolved
@@ -147,13 +147,6 @@
     ) -> Tensor:
         if diagonal:
             raise NotImplementedError
-<<<<<<< HEAD
-        if n_qubits is None:
-            n_qubits = max(self.qubit_support) + 1
-        mat = IMAT.clone().unsqueeze(2).to(device=self.device)
-        for _ in range(n_qubits - 1):
-            mat = torch.kron(mat, IMAT.clone().unsqueeze(2).to(device=self.device))
-=======
         if full_support is None:
             full_support = self.qubit_support
         elif not set(self.qubit_support).issubset(set(full_support)):
@@ -164,7 +157,6 @@
         mat = torch.eye(
             2 ** len(full_support), dtype=self.dtype, device=self.device
         ).unsqueeze(2)
->>>>>>> e3adc980
         return reduce(
             lambda t0, t1: einsum("ijb,jkb->ikb", t1, t0),
             (
