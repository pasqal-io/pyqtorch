--- conflicted
+++ resolved
@@ -19,17 +19,14 @@
 from pyqtorch.matrices import _dagger, add_batch_dim
 from pyqtorch.parametric import RX, RY, Parametric
 from pyqtorch.primitive import CNOT, Primitive
-<<<<<<< HEAD
-from pyqtorch.utils import DensityMatrix, DropoutMode, State, product_state, zero_state
-=======
 from pyqtorch.utils import (
+    DensityMatrix,
     DropoutMode,
     State,
     product_state,
     sample_multinomial,
     zero_state,
 )
->>>>>>> 10bdf9b9
 
 logger = getLogger(__name__)
 
@@ -110,11 +107,7 @@
 
     def forward(
         self,
-<<<<<<< HEAD
         state: Tensor,
-=======
-        state: State,
->>>>>>> 10bdf9b9
         values: dict[str, Tensor] | ParameterDict = dict(),
         embedding: Embedding | None = None,
     ) -> State:
@@ -188,13 +181,8 @@
 
     def run(
         self,
-<<<<<<< HEAD
         state: Tensor = None,
-        values: dict[str, Tensor] | ParameterDict = {},
-=======
-        state: State = None,
         values: dict[str, Tensor] | ParameterDict = dict(),
->>>>>>> 10bdf9b9
         embedding: Embedding | None = None,
     ) -> State:
         if state is None:
@@ -240,14 +228,10 @@
                 ).t()
                 probs = torch.abs(torch.pow(state, 2))
 
-<<<<<<< HEAD
-            return list(map(lambda p: sample(p), probs))
-=======
             probs = torch.pow(torch.abs(state), 2)
             return list(
                 map(lambda p: sample_multinomial(p, self.n_qubits, n_shots), probs)
             )
->>>>>>> 10bdf9b9
 
 
 class DropoutQuantumCircuit(QuantumCircuit):
