--- conflicted
+++ resolved
@@ -5,18 +5,18 @@
 from logging import getLogger
 from operator import add
 from typing import Any, Generator, Iterator, NoReturn
-
-<<<<<<< HEAD
+from typing import Any, Generator, Iterator, NoReturn
+
 import torch
 from torch import Tensor, complex128, einsum, eye, rand
-=======
-from torch import Tensor, complex128, einsum, rand
->>>>>>> f3cc0ef9
 from torch import device as torch_device
 from torch import dtype as torch_dtype
 from torch.nn import Module, ModuleList, ParameterDict
 
 from pyqtorch.apply import apply_operator
+from pyqtorch.parametric import RX, RY, Parametric
+from pyqtorch.primitive import CNOT, Primitive
+from pyqtorch.utils import State, add_batch_dim, zero_state
 from pyqtorch.parametric import RX, RY, Parametric
 from pyqtorch.primitive import CNOT, Primitive
 from pyqtorch.utils import State, add_batch_dim, zero_state
@@ -58,6 +58,7 @@
         return self._dtype
 
     def to(self, *args: Any, **kwargs: Any) -> Sequence:
+    def to(self, *args: Any, **kwargs: Any) -> Sequence:
         self.operations = ModuleList([op.to(*args, **kwargs) for op in self.operations])
         if len(self.operations) > 0:
             self._device = self.operations[0].device
@@ -102,7 +103,6 @@
             else:
                 ops.append(op)
         return ModuleList(ops)
-<<<<<<< HEAD
 
     def sample(
         self,
@@ -131,8 +131,6 @@
             state = torch.flatten(self.run(values=values, state=state), start_dim=0, end_dim=-2).t()
             probs = torch.abs(torch.pow(state, 2))
             return list(map(lambda p: _sample(p), probs))
-=======
->>>>>>> f3cc0ef9
 
 
 class Merge(Sequence):
@@ -153,6 +151,7 @@
             isinstance(operations, (list, ModuleList))
             and all([isinstance(op, (Primitive, Parametric)) for op in operations])
             and all(list([len(op.qubit_support) == 1 for op in operations]))
+            and all(list([len(op.qubit_support) == 1 for op in operations]))
             and len(list(set([op.qubit_support[0] for op in operations]))) == 1
         ):
             # We want all operations to act on the same qubit
@@ -164,6 +163,7 @@
 
     def forward(self, state: Tensor, values: dict[str, Tensor] | None = None) -> Tensor:
         batch_size = state.shape[-1]
+        if values:
         if values:
             batch_size = max(batch_size, max(list(map(len, values.values()))))
         return apply_operator(
@@ -174,6 +174,34 @@
 
     def unitary(self, values: dict[str, Tensor] | None, batch_size: int) -> Tensor:
         # We reverse the list of tensors here since matmul is not commutative.
+        return reduce(
+            lambda u0, u1: einsum("ijb,jkb->ikb", u0, u1),
+            (add_batch_dim(op.unitary(values), batch_size) for op in reversed(self.operations)),
+        )
+
+
+def hea(n_qubits: int, depth: int, param_name: str) -> tuple[ModuleList, ParameterDict]:
+    def _idx() -> Generator[int, Any, NoReturn]:
+        i = 0
+        while True:
+            yield i
+            i += 1
+
+    def idxer() -> Generator[int, Any, None]:
+        yield from _idx()
+
+    idx = idxer()
+    ops = []
+    for _ in range(depth):
+        layer = []
+        for i in range(n_qubits):
+            layer += [Merge([fn(i, f"{param_name}_{next(idx)}") for fn in [RX, RY, RX]])]
+        ops += layer
+        ops += [Sequence([CNOT(i % n_qubits, (i + 1) % n_qubits) for i in range(n_qubits)])]
+    params = ParameterDict(
+        {f"{param_name}_{n}": rand(1, requires_grad=True) for n in range(next(idx))}
+    )
+    return ops, params
         return reduce(
             lambda u0, u1: einsum("ijb,jkb->ikb", u0, u1),
             (add_batch_dim(op.unitary(values), batch_size) for op in reversed(self.operations)),
