--- conflicted
+++ resolved
@@ -1,20 +1,13 @@
 from __future__ import annotations
 
-<<<<<<< HEAD
 import logging
-=======
 from functools import reduce
->>>>>>> f3cc0ef9
 from logging import getLogger
 from operator import add
 from typing import Any, Generator, Iterator, NoReturn
 
-<<<<<<< HEAD
 import torch
-from torch import Tensor
-=======
 from torch import Tensor, complex128, einsum, rand
->>>>>>> f3cc0ef9
 from torch import device as torch_device
 from torch import dtype as torch_dtype
 from torch.nn import Module, ModuleList, ParameterDict
@@ -76,23 +69,16 @@
     def __hash__(self) -> int:
         return hash(reduce(add, (hash(op) for op in self.operations)))
 
-<<<<<<< HEAD
-    def forward(self, state: State, values: dict[str, Tensor] = {}) -> State:
-=======
     def forward(self, state: State, values: dict[str, Tensor] | ParameterDict = {}) -> State:
->>>>>>> f3cc0ef9
         for op in self.operations:
             state = op(state, values)
         return state
 
-<<<<<<< HEAD
     def run(self, state: State = None, values: dict[str, Tensor] = {}) -> State:
         if state is None:
             state = self.init_state()
         return self.forward(state, values)
 
-=======
->>>>>>> f3cc0ef9
     @property
     def device(self) -> torch_device:
         return self._device
@@ -124,38 +110,6 @@
     def __hash__(self) -> int:
         return hash(reduce(add, (hash(op) for op in self.operations))) + hash(self.n_qubits)
 
-<<<<<<< HEAD
-def expectation(
-    circuit: QuantumCircuit,
-    state: State,
-    values: dict[str, Tensor],
-    observable: QuantumCircuit,
-    diff_mode: DiffMode = DiffMode.AD,
-) -> Tensor:
-    """Compute the expectation value of the circuit given a state and observable.
-    Arguments:
-        circuit: QuantumCircuit instance
-        state: An input state
-        values: A dictionary of parameter values
-        observable: QuantumCircuit representing the observable
-        diff_mode: The differentiation mode
-    Returns:
-        A expectation value.
-    """
-    if observable is None:
-        raise ValueError("Please provide an observable to compute expectation.")
-    if diff_mode == DiffMode.AD:
-        state = circuit.forward(state, values)
-        return inner_prod(state, observable.forward(state, values)).real
-    elif diff_mode == DiffMode.ADJOINT:
-        from pyqtorch.adjoint import AdjointExpectation
-
-        if state is None:
-            state = circuit.init_state(batch_size=1)
-        return AdjointExpectation.apply(circuit, observable, state, values.keys(), *values.values())
-    else:
-        raise ValueError(f"Requested diff_mode '{diff_mode}' not supported.")
-=======
     def init_state(self, batch_size: int = 1) -> Tensor:
         return zero_state(self.n_qubits, batch_size, device=self.device, dtype=self.dtype)
 
@@ -235,5 +189,4 @@
     params = ParameterDict(
         {f"{param_name}_{n}": rand(1, requires_grad=True) for n in range(next(idx))}
     )
-    return ops, params
->>>>>>> f3cc0ef9
+    return ops, params