--- conflicted
+++ resolved
@@ -33,15 +33,9 @@
 def get_parametrized_batch_for_operation(
     operation_type: str, theta: torch.Tensor, batch_size: int, device: torch.device
 ) -> torch.Tensor:
-<<<<<<< HEAD
-    """Helper method which takes a string describing an operation type and a
-    parameter theta vector and returns a batch of the corresponding parametrized
-    rotation matrices
-=======
     """Helper method which takes a string describing an operation type and a parameter theta vector and returns
         a batch of the corresponding parametrized rotation matrices
     Args:
->>>>>>> 3d51726f
 
     Args:
         operation_type (str): the type of operation which should be performed
@@ -51,11 +45,7 @@
         device (torch.device): the device which to run on
 
     Returns:
-<<<<<<< HEAD
-        torch.Tensor: a batch of gates after applying theta
-=======
     torch.Tensor: a batch of gates after applying theta
->>>>>>> 3d51726f
     """
 
     cos_t = torch.cos(theta / 2).unsqueeze(0).unsqueeze(1)
@@ -402,11 +392,7 @@
 
     dev = state.device
     batch_size = len(theta)
-<<<<<<< HEAD
-    mat = torch.eye(4).repeat((batch_size, 1, 1))
-=======
     mat = torch.eye(4, dtype=torch.cdouble).repeat((batch_size, 1, 1))
->>>>>>> 3d51726f
     mat = torch.permute(mat, (1, 2, 0))
     phase_rotation_angles = torch.exp(torch.tensor(1j) * theta).unsqueeze(0).unsqueeze(1)
     mat[3, 3, :] = phase_rotation_angles
@@ -449,10 +435,7 @@
 
     return _apply_batch_gate(state, controlledX_batch.to(dev), qubits, N_qubits, batch_size)
 
-<<<<<<< HEAD
-=======
-
->>>>>>> 3d51726f
+
 def batchedCRY(
     theta: torch.Tensor, state: torch.Tensor, qubits: ArrayLike, N_qubits: int
 ) -> torch.Tensor:
@@ -540,15 +523,8 @@
     on how to use this gate.
 
     Args:
-<<<<<<< HEAD
-        H (torch.Tensor): the tensor containing dense matrices representing the
-            Hamiltonian, provided as a `Tensor` object with
-        shape  `(N_0,N_1,...N_(N**2),batch_size)`, i.e. the matrix is reshaped
-            into the list of its rows
-=======
         H (torch.Tensor): the tensor containing dense matrices representing the Hamiltonian, provided as a `Tensor` object with
-        shape  `(N_0,N_1,...N_(N**2),batch_size)`, i.e. the matrix is reshaped into the list of its rows
->>>>>>> 3d51726f
+            shape  `(N_0,N_1,...N_(N**2),batch_size)`, i.e. the matrix is reshaped into the list of its rows
         state (torch.Tensor): the input quantum state, of shape `(N_0, N_1,..., N_N, batch_size)`
         t (torch.Tensor): the evolution time, real for default unitary evolution
         qubits (Any): The qubits support where the H evolution is applied
@@ -599,15 +575,10 @@
     on how to use this gate.
 
     Args:
-<<<<<<< HEAD
         H (torch.Tensor): the dense matrix representing the Hamiltonian,
             provided as a `Tensor` object with shape
             `(N_0,N_1,...N_(N**2),batch_size)`, i.e. the matrix is reshaped into
             the list of its rows
-=======
-        H (torch.Tensor): the dense matrix representing the Hamiltonian, provided as a `Tensor` object with
-        shape  `(N_0,N_1,...N_(N**2),batch_size)`, i.e. the matrix is reshaped into the list of its rows
->>>>>>> 3d51726f
         state (torch.Tensor): the input quantum state, of shape `(N_0, N_1,..., N_N, batch_size)`
         t (torch.Tensor): the evolution time, real for default unitary evolution
         qubits (Any): The qubits support where the H evolution is applied
