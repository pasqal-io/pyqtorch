from __future__ import annotations

from enum import Enum
from typing import Sequence

import torch
from torch import Tensor

<<<<<<< HEAD
from pyqtorch.matrices import DEFAULT_MATRIX_DTYPE
from pyqtorch.primitive import I
=======
from pyqtorch.matrices import DEFAULT_MATRIX_DTYPE, DEFAULT_REAL_DTYPE
>>>>>>> 895b1790

State = Tensor
Operator = Tensor

ATOL = 1e-06
RTOL = 0.0
GRADCHECK_ATOL = 1e-06


def inner_prod(bra: Tensor, ket: Tensor) -> Tensor:
    n_qubits = len(bra.size()) - 1
    bra = bra.reshape((2**n_qubits, bra.size(-1)))
    ket = ket.reshape((2**n_qubits, ket.size(-1)))
    return torch.einsum("ib,ib->b", bra.conj(), ket)


def overlap(bra: Tensor, ket: Tensor) -> Tensor:
    return torch.pow(inner_prod(bra, ket).real, 2)


class StrEnum(str, Enum):
    def __str__(self) -> str:
        """Used when dumping enum fields in a schema."""
        ret: str = self.value
        return ret

    @classmethod
    def list(cls) -> list[str]:
        return list(map(lambda c: c.value, cls))  # type: ignore


class DiffMode(StrEnum):
    """
    Which Differentiation engine to use.

    Options: Automatic Differentiation -  Using torch.autograd.
             Adjoint Differentiation   - An implementation of "Efficient calculation of gradients
                                       in classical simulations of variational quantum algorithms",
                                       Jones & Gacon, 2020
    """

    AD = "ad"
    ADJOINT = "adjoint"


def is_normalized(state: Tensor, atol: float = ATOL) -> bool:
    n_qubits = len(state.size()) - 1
    batch_size = state.size()[-1]
    state = state.reshape((2**n_qubits, batch_size))
    sum_probs = (state.abs() ** 2).sum(dim=0)
    ones = torch.ones(batch_size, dtype=DEFAULT_REAL_DTYPE)
    return torch.allclose(sum_probs, ones, rtol=RTOL, atol=atol)  # type: ignore[no-any-return]


def is_diag(H: Tensor) -> bool:
    """
    Returns True if Hamiltonian H is diagonal.
    """
    return len(torch.abs(torch.triu(H, diagonal=1)).to_sparse().coalesce().values()) == 0


def product_state(
    bitstring: str,
    batch_size: int = 1,
    device: str | torch.device = "cpu",
    dtype: torch.dtype = DEFAULT_MATRIX_DTYPE,
) -> Tensor:
    state = torch.zeros((2 ** len(bitstring), batch_size), dtype=dtype)
    state[int(bitstring, 2)] = torch.tensor(1.0 + 0j, dtype=dtype)
    return state.reshape([2] * len(bitstring) + [batch_size]).to(device=device)


def zero_state(
    n_qubits: int,
    batch_size: int = 1,
    device: str | torch.device = "cpu",
    dtype: torch.dtype = DEFAULT_MATRIX_DTYPE,
) -> Tensor:
    return product_state("0" * n_qubits, batch_size, dtype=dtype, device=device)


def uniform_state(
    n_qubits: int,
    batch_size: int = 1,
    device: str | torch.device = "cpu",
    dtype: torch.dtype = DEFAULT_MATRIX_DTYPE,
) -> Tensor:
    state = torch.ones((2**n_qubits, batch_size), dtype=dtype, device=device)
    state = state / torch.sqrt(torch.tensor(2**n_qubits))
    return state.reshape([2] * n_qubits + [batch_size])


def random_state(
    n_qubits: int,
    batch_size: int = 1,
    device: str | torch.device = "cpu",
    dtype: torch.dtype = DEFAULT_MATRIX_DTYPE,
) -> Tensor:
    def _normalize(wf: Tensor) -> Tensor:
        return wf / torch.sqrt((wf.abs() ** 2).sum())

    def _rand(n_qubits: int) -> Tensor:
        N = 2**n_qubits
        x = -torch.log(torch.rand(N))
        sumx = torch.sum(x)
        phases = torch.rand(N) * 2.0 * torch.pi
        return _normalize(
            (torch.sqrt(x / sumx) * torch.exp(1j * phases)).reshape(N, 1).type(dtype).to(device)
        )

    state = torch.concat(tuple(_rand(n_qubits) for _ in range(batch_size)), dim=1)
    return state.reshape([2] * n_qubits + [batch_size]).to(device=device)


def param_dict(keys: Sequence[str], values: Sequence[Tensor]) -> dict[str, Tensor]:
    return {key: val for key, val in zip(keys, values)}


<<<<<<< HEAD
def param_dict(keys: Sequence[str], values: Sequence[torch.Tensor]) -> dict[str, torch.Tensor]:
    return {key: val for key, val in zip(keys, values)}


def density_mat(vector_state: torch.Tensor) -> torch.Tensor:
    """
    Transforms a pure state :math:`|\\psi\\rangle` into its corresponding density matrix
    :math:`\\rho = |\\psi\\rangle \\langle\\psi|`.
    """
    n_qubits = len(vector_state.size()) - 1
    batch_size = vector_state.size(-1)
    density_mat = torch.zeros(2**n_qubits, 2**n_qubits, batch_size, dtype=DEFAULT_MATRIX_DTYPE)
    for i in range(batch_size):
        v_state_ket = vector_state.reshape((2**n_qubits, batch_size))[:, i].reshape(
            2**n_qubits, 1
        )
        v_state_bra = v_state_ket.transpose(1, 0).conj()
        density = torch.matmul(v_state_ket, v_state_bra)
        density_mat[:, :, i] = density
    return density_mat


def promote_ope(
    operator: torch.Tensor, target: int, n_qubits: int, batch_size: int = 1
) -> torch.Tensor:
    """
    Promotes operator to the size of the circuit (number of qubit and batch).
    If an input operator is not with the correct size:
    this function must be used before the apply_ope_ope() function
    """
    qubits_support = [index for index in range(n_qubits) if index != target]
    for support in qubits_support:
        if target > support:
            operator = torch.kron(I(support).unitary(), operator)
        else:
            operator = torch.kron(operator, I(support).unitary())
    # Add batches
    operator_prom = operator.repeat(1, 1, batch_size)
    return operator_prom
=======
def density_mat(state: Tensor) -> Tensor:
    """
    Computes the density matrix from a pure state vector.

    Args:
        state (Tensor): The pure state vector :math:`|\\psi\\rangle`.

    Returns:
        Tensor: The density matrix :math:`\\rho = |\psi \\rangle \\langle\\psi|`.
    """
    n_qubits = len(state.size()) - 1
    batch_dim = state.dim() - 1
    batch_size = state.shape[-1]
    batch_first_perm = [batch_dim] + list(range(batch_dim))
    state = torch.permute(state, batch_first_perm).reshape(batch_size, 2**n_qubits)
    undo_perm = (1, 2, 0)
    return torch.permute(torch.einsum("bi,bj->bij", (state, state.conj())), undo_perm)
>>>>>>> 895b1790
<|MERGE_RESOLUTION|>--- conflicted
+++ resolved
@@ -6,15 +6,11 @@
 import torch
 from torch import Tensor
 
-<<<<<<< HEAD
-from pyqtorch.matrices import DEFAULT_MATRIX_DTYPE
-from pyqtorch.primitive import I
-=======
 from pyqtorch.matrices import DEFAULT_MATRIX_DTYPE, DEFAULT_REAL_DTYPE
->>>>>>> 895b1790
 
 State = Tensor
 Operator = Tensor
+from pyqtorch.primitive import I
 
 ATOL = 1e-06
 RTOL = 0.0
@@ -130,27 +126,23 @@
     return {key: val for key, val in zip(keys, values)}
 
 
-<<<<<<< HEAD
-def param_dict(keys: Sequence[str], values: Sequence[torch.Tensor]) -> dict[str, torch.Tensor]:
-    return {key: val for key, val in zip(keys, values)}
+def density_mat(state: Tensor) -> Tensor:
+    """
+    Computes the density matrix from a pure state vector.
 
+    Args:
+        state (Tensor): The pure state vector :math:`|\\psi\\rangle`.
 
-def density_mat(vector_state: torch.Tensor) -> torch.Tensor:
+    Returns:
+        Tensor: The density matrix :math:`\\rho = |\psi \\rangle \\langle\\psi|`.
     """
-    Transforms a pure state :math:`|\\psi\\rangle` into its corresponding density matrix
-    :math:`\\rho = |\\psi\\rangle \\langle\\psi|`.
-    """
-    n_qubits = len(vector_state.size()) - 1
-    batch_size = vector_state.size(-1)
-    density_mat = torch.zeros(2**n_qubits, 2**n_qubits, batch_size, dtype=DEFAULT_MATRIX_DTYPE)
-    for i in range(batch_size):
-        v_state_ket = vector_state.reshape((2**n_qubits, batch_size))[:, i].reshape(
-            2**n_qubits, 1
-        )
-        v_state_bra = v_state_ket.transpose(1, 0).conj()
-        density = torch.matmul(v_state_ket, v_state_bra)
-        density_mat[:, :, i] = density
-    return density_mat
+    n_qubits = len(state.size()) - 1
+    batch_dim = state.dim() - 1
+    batch_size = state.shape[-1]
+    batch_first_perm = [batch_dim] + list(range(batch_dim))
+    state = torch.permute(state, batch_first_perm).reshape(batch_size, 2**n_qubits)
+    undo_perm = (1, 2, 0)
+    return torch.permute(torch.einsum("bi,bj->bij", (state, state.conj())), undo_perm)
 
 
 def promote_ope(
@@ -169,23 +161,4 @@
             operator = torch.kron(operator, I(support).unitary())
     # Add batches
     operator_prom = operator.repeat(1, 1, batch_size)
-    return operator_prom
-=======
-def density_mat(state: Tensor) -> Tensor:
-    """
-    Computes the density matrix from a pure state vector.
-
-    Args:
-        state (Tensor): The pure state vector :math:`|\\psi\\rangle`.
-
-    Returns:
-        Tensor: The density matrix :math:`\\rho = |\psi \\rangle \\langle\\psi|`.
-    """
-    n_qubits = len(state.size()) - 1
-    batch_dim = state.dim() - 1
-    batch_size = state.shape[-1]
-    batch_first_perm = [batch_dim] + list(range(batch_dim))
-    state = torch.permute(state, batch_first_perm).reshape(batch_size, 2**n_qubits)
-    undo_perm = (1, 2, 0)
-    return torch.permute(torch.einsum("bi,bj->bij", (state, state.conj())), undo_perm)
->>>>>>> 895b1790
+    return operator_prom