--- conflicted
+++ resolved
@@ -321,26 +321,9 @@
     return operator
 
 
-<<<<<<< HEAD
-def operator_to_sparse_diagonal(operator: Tensor) -> Tensor:
-    """Convert operator to a sparse diagonal tensor.
-
-    Arguments:
-        operator: Operator to convert.
-
-    Returns:
-        A sparse tensor.
-    """
-    operator = torch.diag(operator)
-    indices, values, size = (
-        torch.nonzero(operator),
-        operator[operator != 0],
-        len(operator),
-    )
-    indices = torch.stack((indices.flatten(), indices.flatten()))
-    return torch.sparse_coo_tensor(indices, values, (size, size))
-=======
-def random_dm_promotion(target: int, dm_input: DensityMatrix, n_qubits: int) -> DensityMatrix:
+def random_dm_promotion(
+    target: int, dm_input: DensityMatrix, n_qubits: int
+) -> DensityMatrix:
     """
     Promotes the density matrix `dm_input` at the specified target qubit with random states.
 
@@ -356,7 +339,9 @@
         ValueError: If `target` is not within the valid range [0, n_qubits - 1].
     """
     if target > n_qubits - 1:
-        raise ValueError("The target must be a valid qubit index within the circuit range.")
+        raise ValueError(
+            "The target must be a valid qubit index within the circuit range."
+        )
     rng = torch.Generator().manual_seed(n_qubits)
     if target == 0 or target == n_qubits - 1:
         state_random: Tensor = random_state(n_qubits - 1, generator=rng)
@@ -369,7 +354,9 @@
     else:
         state_random_1 = random_state(target, generator=rng)
         state_random_2 = random_state(n_qubits - (target + 1), generator=rng)
-        dm_random_1, dm_random_2 = density_mat(state_random_1), density_mat(state_random_2)
+        dm_random_1, dm_random_2 = density_mat(state_random_1), density_mat(
+            state_random_2
+        )
         dm_input = operator_kron(dm_random_1, operator_kron(dm_input, dm_random_2))
     return dm_input
 
@@ -377,5 +364,25 @@
 def add_batch_dim(operator: Tensor, batch_size: int = 1) -> Tensor:
     """In case we have a sequence of batched parametric gates mixed with primitive gates,
     we adjust the batch_dim of the primitive gates to match."""
-    return operator.repeat(1, 1, batch_size) if operator.shape != (2, 2, batch_size) else operator
->>>>>>> 975d8977
+    return (
+        operator.repeat(1, 1, batch_size)
+        if operator.shape != (2, 2, batch_size)
+        else operator
+    )
+
+
+def operator_to_sparse_diagonal(operator: Tensor) -> Tensor:
+    """Convert operator to a sparse diagonal tensor.
+    Arguments:
+        operator: Operator to convert.
+    Returns:
+        A sparse tensor.
+    """
+    operator = torch.diag(operator)
+    indices, values, size = (
+        torch.nonzero(operator),
+        operator[operator != 0],
+        len(operator),
+    )
+    indices = torch.stack((indices.flatten(), indices.flatten()))
+    return torch.sparse_coo_tensor(indices, values, (size, size))