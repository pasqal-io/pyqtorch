from __future__ import annotations

import logging
from dataclasses import dataclass
from enum import Enum
from functools import lru_cache, partial, wraps
from logging import getLogger
from math import sqrt
from typing import Any, Callable, Sequence

import torch
from torch import Tensor

from pyqtorch.matrices import DEFAULT_MATRIX_DTYPE, DEFAULT_REAL_DTYPE

State = Tensor
Operator = Tensor

ATOL = 1e-06
RTOL = 0.0
GRADCHECK_ATOL = 1e-06

logger = getLogger(__name__)


def inner_prod(bra: Tensor, ket: Tensor) -> Tensor:
    """
    Compute the inner product :math:`\\langle\\bra|\\ket\\rangle`

    Arguments:
        bra: left part quantum state.
        ket: right part quantum state.

    Returns:
        The inner product.
    """
    if logger.isEnabledFor(logging.DEBUG):
        logger.debug("Inner prod calculation")
        torch.cuda.nvtx.range_push("inner_prod")

    n_qubits = len(bra.size()) - 1
    bra = bra.reshape((2**n_qubits, bra.size(-1)))
    ket = ket.reshape((2**n_qubits, ket.size(-1)))
    res = torch.einsum("ib,ib->b", bra.conj(), ket)
    if logger.isEnabledFor(logging.DEBUG):
        torch.cuda.nvtx.range_pop()
        logger.debug("Inner prod complete")
    return res


def overlap(bra: Tensor, ket: Tensor) -> Tensor:
    """
    Compute the overlap :math:`|\\langle\\bra|\\ket\\rangle|^2`

    Arguments:
        bra: left part quantum state.
        ket: right part quantum state.

    Returns:
        The overlap.
    """
    return torch.pow(inner_prod(bra, ket).real, 2)


class StrEnum(str, Enum):
    def __str__(self) -> str:
        """Used when dumping enum fields in a schema."""
        ret: str = self.value
        return ret

    @classmethod
    def list(cls) -> list[str]:
        return list(map(lambda c: c.value, cls))  # type: ignore


class DiffMode(StrEnum):
    """
    Which Differentiation method to use.

<<<<<<< HEAD
    Options: Automatic Differentiation -  Using torch.autograd.
             Adjoint Differentiation   - An implementation of "Efficient calculation of gradients
                                       in classical simulations of variational quantum algorithms",
                                       Jones & Gacon, 2020.
            GPSR - The generalized parameter-shift rule.
    """

    AD = "ad"
    """Use torch.autograd to perform differentiation."""
    ADJOINT = "adjoint"
    """Use the adjoint differentiation method to compute first-order gradients."""
    GPSR = "gpsr"
    """TODO for charles"""
=======
    Options: Automatic Differentiation -  .
             Adjoint Differentiation   -
    """

    AD = "ad"
    """torch.autograd"""
    ADJOINT = "adjoint"
    """An implementation of "Efficient calculation of gradients
                                       in classical simulations of variational quantum algorithms",
                                       Jones & Gacon, 2020"""
    GPSR = "gpsr"
    """To be added."""
>>>>>>> e2b48603


def is_normalized(state: Tensor, atol: float = ATOL) -> bool:
    """
    Function to test if the probabilities from the state sum up to 1.

    Arguments:
        state: State to test.
        atol: Tolerance for check.

    Returns:
        True if normalized, False otherwise.
    """
    n_qubits = len(state.size()) - 1
    batch_size = state.size()[-1]
    state = state.reshape((2**n_qubits, batch_size))
    sum_probs = (state.abs() ** 2).sum(dim=0)
    ones = torch.ones(batch_size, dtype=DEFAULT_REAL_DTYPE)
    return torch.allclose(sum_probs, ones, rtol=RTOL, atol=atol)  # type: ignore[no-any-return]


def is_diag(H: Tensor, atol: Tensor = ATOL) -> bool:
    """
    Returns True if tensor H is diagonal.

    Reference: https://stackoverflow.com/questions/43884189/check-if-a-large-matrix-is-diagonal-matrix-in-python

    Arguments:
        H: Input tensor.
        atol: If off-diagonal values are lower than atol in amplitude, H is considered diagonal.

    Returns:
        True if diagonal, else False.
    """
    m = H.shape[0]
    p, q = H.stride()
    offdiag_view = torch.as_strided(H[:, 1:], (m - 1, m), (p + q, q))
    return torch.count_nonzero(torch.abs(offdiag_view).gt(atol)) == 0


def product_state(
    bitstring: str,
    batch_size: int = 1,
    device: str | torch.device = "cpu",
    dtype: torch.dtype = DEFAULT_MATRIX_DTYPE,
) -> Tensor:
    """
    Create a batch of quantum states :math:`|\\b\\rangle` where b is the bitstring input.

    Arguments:
        bitstring: The bitstring b to represent.
        batch_size: The size of the batch.
        device: Device where tensors are stored.
        dtype: Type of tensors.

    Returns:
        Batch of quantum states representing bitstring.
    """
    state = torch.zeros((2 ** len(bitstring), batch_size), dtype=dtype)
    state[int(bitstring, 2)] = torch.tensor(1.0 + 0j, dtype=dtype)
    return state.reshape([2] * len(bitstring) + [batch_size]).to(device=device)


def zero_state(
    n_qubits: int,
    batch_size: int = 1,
    device: str | torch.device = "cpu",
    dtype: torch.dtype = DEFAULT_MATRIX_DTYPE,
) -> Tensor:
    """
    Create a batch of :math:`|\\0\\rangle^{\otimes n}` states defined on n qubits.

    Arguments:
        n_qubits: Number of qubits n the state is defined on.
        batch_size: The size of the batch.
        device: Device where tensors are stored.
        dtype: Type of tensors.

    Returns:
        Batch of uniform quantum states.
    """
    return product_state("0" * n_qubits, batch_size, dtype=dtype, device=device)


def uniform_state(
    n_qubits: int,
    batch_size: int = 1,
    device: str | torch.device = "cpu",
    dtype: torch.dtype = DEFAULT_MATRIX_DTYPE,
) -> Tensor:
    """
    Create a batch of uniform states with equal probabilities for computational basis.

    Arguments:
        n_qubits: Number of qubits the state is defined on.
        batch_size: The size of the batch.
        device: Device where tensors are stored.
        dtype: Type of tensors.

    Returns:
        Batch of uniform quantum states.
    """
    state = torch.ones((2**n_qubits, batch_size), dtype=dtype, device=device)
    state = state / torch.sqrt(torch.tensor(2**n_qubits))
    return state.reshape([2] * n_qubits + [batch_size])


def random_state(
    n_qubits: int,
    batch_size: int = 1,
    device: str | torch.device = "cpu",
    dtype: torch.dtype = DEFAULT_MATRIX_DTYPE,
    generator: torch.Generator = None,
) -> Tensor:
    """
    Create a batch of random quantum state.

    Arguments:
        n_qubits: Number of qubits the state is defined on.
        batch_size: The size of the batch.
        device: Device where tensors are stored.
        dtype: Type of tensors.

    Returns:
        Batch of random quantum states.
    """

    def _normalize(wf: Tensor) -> Tensor:
        return wf / torch.sqrt((wf.abs() ** 2).sum())

    def _rand(n_qubits: int) -> Tensor:
        N = 2**n_qubits
        x = -torch.log(torch.rand(N, generator=generator, dtype=dtype))
        sumx = torch.sum(x)
        phases = torch.rand(N, generator=generator, dtype=dtype) * 2.0 * torch.pi
        return _normalize(
            (torch.sqrt(x / sumx) * torch.exp(1j * phases))
            .reshape(N, 1)
            .type(dtype)
            .to(device)
        )

    state = torch.concat(tuple(_rand(n_qubits) for _ in range(batch_size)), dim=1)
    return state.reshape([2] * n_qubits + [batch_size]).to(device=device)


def param_dict(keys: Sequence[str], values: Sequence[Tensor]) -> dict[str, Tensor]:
    """
    Create a dictionary mapping parameters with their values.

    Arguments:
        keys: Parameter names as keys.
        values: Values of parameters.

    Returns:
        Dictionary mapping parameters and values.
    """
    return {key: val for key, val in zip(keys, values)}


class DensityMatrix(Tensor):
    pass


def density_mat(state: Tensor) -> DensityMatrix:
    """
    Computes the density matrix from a pure state vector.

    Arguments:
        state: The pure state vector :math:`|\\psi\\rangle`.

    Returns:
        Tensor: The density matrix :math:`\\rho = |\psi \\rangle \\langle\\psi|`.
    """
    n_qubits = len(state.size()) - 1
    batch_size = state.shape[-1]
    state = state.reshape(2**n_qubits, batch_size)
    return DensityMatrix(torch.einsum("ib,jb->ijb", (state, state.conj())))


def operator_kron(op1: Tensor, op2: Tensor) -> Tensor:
    """
    Compute the Kronecker product of two operators.

    Prevents errors related to the shape of the operators
    [2**n_qubits, 2**n_qubits, batch_size] when simply using `torch.kron()`.
    Use of `.contiguous()` to avoid errors related to the `torch.kron()` of a transposing tensor

    Arguments:
        op1: The first input tensor.
        op2: The second input tensor.

    Returns:
        The resulting tensor after applying the Kronecker product
    """
    batch_size_1, batch_size_2 = op1.size(2), op2.size(2)
    if batch_size_1 > batch_size_2:
        op2 = op2.repeat(1, 1, batch_size_1)[:, :, :batch_size_1]
    elif batch_size_2 > batch_size_1:
        op1 = op1.repeat(1, 1, batch_size_2)[:, :, :batch_size_2]
    kron_product = torch.einsum("ikb,jlb->ijklb", op1.contiguous(), op2.contiguous())
    return kron_product.reshape(
        op1.size(0) * op2.size(0), op1.size(1) * op2.size(1), op1.size(2)
    )


def promote_operator(operator: Tensor, target: int, n_qubits: int) -> Tensor:
    from pyqtorch.primitive import I

    """
    Promotes `operator` to the size of the circuit (number of qubits and batch).
    Targeting the first qubit implies target = 0, so target > n_qubits - 1.

    Arguments:
        operator: The operator tensor to be promoted.
        target: The index of the target qubit to which the operator is applied.
            Targeting the first qubit implies target = 0, so target > n_qubits - 1.
        n_qubits: Number of qubits in the circuit.

    Returns:
        Tensor: The promoted operator tensor.

    Raises:
        ValueError: If `target` is outside the valid range of qubits.
    """
    if target > n_qubits - 1:
        raise ValueError(
            "The target must be a valid qubit index within the circuit's range."
        )
    qubits = torch.arange(0, n_qubits)
    qubits = qubits[qubits != target]
    for qubit in qubits:
        operator = torch.where(
            target > qubit,
            operator_kron(I(target).unitary(), operator),
            operator_kron(operator, I(target).unitary()),
        )
    return operator


def random_dm_promotion(
    target: int, dm_input: DensityMatrix, n_qubits: int
) -> DensityMatrix:
    """
    Promotes the density matrix `dm_input` at the specified target qubit with random states.

    Args:
        target (int): The index of the target qubit where the promotion will be applied.
        dm_input (DensityMatrix): The input density matrix to promote.
        n_qubits (int): The total number of qubits in the quantum system.

    Returns:
        DensityMatrix: The density matrix after applying random promotion.

    Raises:
        ValueError: If `target` is not within the valid range [0, n_qubits - 1].
    """
    if target > n_qubits - 1:
        raise ValueError(
            "The target must be a valid qubit index within the circuit range."
        )
    rng = torch.Generator().manual_seed(n_qubits)
    if target == 0 or target == n_qubits - 1:
        state_random: Tensor = random_state(n_qubits - 1, generator=rng)
        dm_random: DensityMatrix = density_mat(state_random)
        dm_input = torch.where(
            torch.tensor(target) == 0,
            operator_kron(dm_input, dm_random),
            operator_kron(dm_random, dm_input),
        )
    else:
        state_random_1 = random_state(target, generator=rng)
        state_random_2 = random_state(n_qubits - (target + 1), generator=rng)
        dm_random_1, dm_random_2 = density_mat(state_random_1), density_mat(
            state_random_2
        )
        dm_input = operator_kron(dm_random_1, operator_kron(dm_input, dm_random_2))
    return dm_input


def add_batch_dim(operator: Tensor, batch_size: int = 1) -> Tensor:
    """In case we have a sequence of batched parametric gates mixed with primitive gates,
    we adjust the batch_dim of the primitive gates to match."""
    return (
        operator.repeat(1, 1, batch_size)
        if operator.shape != (2, 2, batch_size)
        else operator
    )


def operator_to_sparse_diagonal(operator: Tensor) -> Tensor:
    """Convert operator to a sparse diagonal tensor.
    Arguments:
        operator: Operator to convert.
    Returns:
        A sparse tensor.
    """
    operator = torch.diag(operator)
    indices, values, size = (
        torch.nonzero(operator),
        operator[operator != 0],
        len(operator),
    )
    indices = torch.stack((indices.flatten(), indices.flatten()))
    return torch.sparse_coo_tensor(indices, values, (size, size))


def cache(func: Callable, *, maxsize: int = 1) -> Callable:
    """Cache a function returning a tensor by memoizing its most recent calls.

    This decorator extends `methodtools.lru_cache` to also cache a function on
    PyTorch grad mode status (enabled or disabled). This prevents cached tensors
    detached from the graph (for example computed within a `with torch.no_grad()`
    block) from being used by mistake by later code which requires tensors attached
    to the graph.

    By default, the cache size is `1`, which means that only the most recent call is
    cached. Use the `maxsize` keyword argument to change the maximum cache size.

    Warning:
        This decorator should only be used for PyTorch tensors.

    Args:
        func: Function returning a tensor, can take any number of arguments.

    Returns:
        Cached function.
    """
    if func is None:
        return partial(cache, maxsize=maxsize)

    # define a function cached on its arguments and also on PyTorch grad mode status
    @lru_cache(maxsize=maxsize)
    def grad_cached_func(*args: Any, grad_enabled: bool, **kwargs: Any) -> Tensor:
        return func(*args, **kwargs)

    # wrap `func` to call its modified cached version
    @wraps(func)
    def wrapper(*args: Any, **kwargs: Any) -> Tensor:
        return grad_cached_func(*args, grad_enabled=torch.is_grad_enabled(), **kwargs)

    return wrapper


def hairer_norm(x: Tensor) -> Tensor:
    """Rescaled Frobenius norm of a batched matrix.

    Args:
        x: Tensor of shape `(..., n, n)`.

    Returns:
        Tensor of shape `(...)` holding the norm of each matrix in the batch.
    """
    return torch.linalg.matrix_norm(x) / sqrt(x.size(-1) * x.size(-2))


@dataclass
class Result:
    states: Tensor


class SolverType(StrEnum):
    DP5_SE = "dp5_se"
    """Uses fifth-order Dormand-Prince Schrodinger equation solver"""

    DP5_ME = "dp5_me"
    """Uses fifth-order Dormand-Prince master equation solver"""

    KRYLOV_SE = "krylov_se"
    """Uses Krylov Schrodinger equation solver"""<|MERGE_RESOLUTION|>--- conflicted
+++ resolved
@@ -76,35 +76,16 @@
 class DiffMode(StrEnum):
     """
     Which Differentiation method to use.
-
-<<<<<<< HEAD
-    Options: Automatic Differentiation -  Using torch.autograd.
-             Adjoint Differentiation   - An implementation of "Efficient calculation of gradients
-                                       in classical simulations of variational quantum algorithms",
-                                       Jones & Gacon, 2020.
-            GPSR - The generalized parameter-shift rule.
     """
 
     AD = "ad"
     """Use torch.autograd to perform differentiation."""
     ADJOINT = "adjoint"
-    """Use the adjoint differentiation method to compute first-order gradients."""
-    GPSR = "gpsr"
-    """TODO for charles"""
-=======
-    Options: Automatic Differentiation -  .
-             Adjoint Differentiation   -
-    """
-
-    AD = "ad"
-    """torch.autograd"""
-    ADJOINT = "adjoint"
     """An implementation of "Efficient calculation of gradients
                                        in classical simulations of variational quantum algorithms",
-                                       Jones & Gacon, 2020"""
+                                       Jones & Gacon, 2020."""
     GPSR = "gpsr"
-    """To be added."""
->>>>>>> e2b48603
+    """The generalized parameter-shift rule"""
 
 
 def is_normalized(state: Tensor, atol: float = ATOL) -> bool:
