--- conflicted
+++ resolved
@@ -143,34 +143,6 @@
     undo_perm = (1, 2, 0)
     return torch.permute(torch.einsum("bi,bj->bij", (state, state.conj())), undo_perm)
 
-<<<<<<< HEAD
-def batch_first(operator: Tensor) -> Tensor:
-    """
-    Permute the operator's batch dimension on first dimension.
-
-    Args:
-    operator (Tensor): Operator in size [2**n_qubits, 2**n_qubits,batch_size].
-
-    Returns:
-    Tensor: Operator in size [batch_size, 2**n_qubits, 2**n_qubits].
-    """
-    batch_first_perm = (2, 0, 1)
-    return torch.permute(operator, batch_first_perm)
-
-
-def batch_last(operator: Tensor) -> Tensor:
-    """
-    Permute the operator's batch dimension on last dimension.
-
-    Args:
-    operator (Tensor): Operator in size [batch_size,2**n_qubits, 2**n_qubits].
-
-    Returns:
-    Tensor: Operator in size [2**n_qubits, 2**n_qubits,batch_size].
-    """
-    undo_perm = (1, 2, 0)
-    return torch.permute(operator, undo_perm)
-=======
 
 def promote_op(operator: Tensor, target: int, n_qubits: int) -> Tensor:
     from pyqtorch.primitive import I
@@ -202,4 +174,31 @@
             torch.kron(operator.contiguous(), I(target).unitary()),
         )
     return operator
->>>>>>> 05fa8a3a
+
+
+def batch_first(operator: Tensor) -> Tensor:
+    """
+    Permute the operator's batch dimension on first dimension.
+
+    Args:
+    operator (Tensor): Operator in size [2**n_qubits, 2**n_qubits,batch_size].
+
+    Returns:
+    Tensor: Operator in size [batch_size, 2**n_qubits, 2**n_qubits].
+    """
+    batch_first_perm = (2, 0, 1)
+    return torch.permute(operator, batch_first_perm)
+
+
+def batch_last(operator: Tensor) -> Tensor:
+    """
+    Permute the operator's batch dimension on last dimension.
+
+    Args:
+    operator (Tensor): Operator in size [batch_size,2**n_qubits, 2**n_qubits].
+
+    Returns:
+    Tensor: Operator in size [2**n_qubits, 2**n_qubits,batch_size].
+    """
+    undo_perm = (1, 2, 0)
+    return torch.permute(operator, undo_perm)