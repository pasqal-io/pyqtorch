from __future__ import annotations

from enum import Enum
from typing import Sequence

import torch
from torch import Tensor

from pyqtorch.matrices import DEFAULT_MATRIX_DTYPE, DEFAULT_REAL_DTYPE

State = Tensor
Operator = Tensor

ATOL = 1e-06
RTOL = 0.0
GRADCHECK_ATOL = 1e-06


def inner_prod(bra: Tensor, ket: Tensor) -> Tensor:
    n_qubits = len(bra.size()) - 1
    bra = bra.reshape((2**n_qubits, bra.size(-1)))
    ket = ket.reshape((2**n_qubits, ket.size(-1)))
    return torch.einsum("ib,ib->b", bra.conj(), ket)


def overlap(bra: Tensor, ket: Tensor) -> Tensor:
    return torch.pow(inner_prod(bra, ket).real, 2)


class StrEnum(str, Enum):
    def __str__(self) -> str:
        """Used when dumping enum fields in a schema."""
        ret: str = self.value
        return ret

    @classmethod
    def list(cls) -> list[str]:
        return list(map(lambda c: c.value, cls))  # type: ignore


class DiffMode(StrEnum):
    """
    Which Differentiation engine to use.

    Options: Automatic Differentiation -  Using torch.autograd.
             Adjoint Differentiation   - An implementation of "Efficient calculation of gradients
                                       in classical simulations of variational quantum algorithms",
                                       Jones & Gacon, 2020
    """

    AD = "ad"
    ADJOINT = "adjoint"


<<<<<<< HEAD
def is_normalized(state: Tensor, atol: float = 1e-14) -> bool:
=======
def is_normalized(state: torch.Tensor, atol: float = ATOL) -> bool:
>>>>>>> f65f2c73
    n_qubits = len(state.size()) - 1
    batch_size = state.size()[-1]
    state = state.reshape((2**n_qubits, batch_size))
    sum_probs = (state.abs() ** 2).sum(dim=0)
    ones = torch.ones(batch_size, dtype=DEFAULT_REAL_DTYPE)
    return torch.allclose(sum_probs, ones, rtol=RTOL, atol=atol)  # type: ignore[no-any-return]


def is_diag(H: Tensor) -> bool:
    """
    Returns True if Hamiltonian H is diagonal.
    """
    return len(torch.abs(torch.triu(H, diagonal=1)).to_sparse().coalesce().values()) == 0


def product_state(
<<<<<<< HEAD
    bitstring: str, batch_size: int = 1, device: str | torch.device = "cpu"
) -> Tensor:
    state = torch.zeros((2 ** len(bitstring), batch_size), dtype=DEFAULT_MATRIX_DTYPE)
    state[int(bitstring, 2)] = torch.tensor(1.0 + 0j, dtype=DEFAULT_MATRIX_DTYPE)
=======
    bitstring: str,
    batch_size: int = 1,
    device: str | torch.device = "cpu",
    dtype: torch.dtype = DEFAULT_MATRIX_DTYPE,
) -> torch.Tensor:
    state = torch.zeros((2 ** len(bitstring), batch_size), dtype=dtype)
    state[int(bitstring, 2)] = torch.tensor(1.0 + 0j, dtype=dtype)
>>>>>>> f65f2c73
    return state.reshape([2] * len(bitstring) + [batch_size]).to(device=device)


def zero_state(
    n_qubits: int,
    batch_size: int = 1,
    device: str | torch.device = "cpu",
    dtype: torch.dtype = DEFAULT_MATRIX_DTYPE,
<<<<<<< HEAD
) -> Tensor:
    return product_state("0" * n_qubits, batch_size, device)
=======
) -> torch.Tensor:
    return product_state("0" * n_qubits, batch_size, dtype=dtype, device=device)
>>>>>>> f65f2c73


def uniform_state(
    n_qubits: int,
    batch_size: int = 1,
    device: str | torch.device = "cpu",
    dtype: torch.dtype = DEFAULT_MATRIX_DTYPE,
) -> Tensor:
    state = torch.ones((2**n_qubits, batch_size), dtype=dtype, device=device)
    state = state / torch.sqrt(torch.tensor(2**n_qubits))
    return state.reshape([2] * n_qubits + [batch_size])


def random_state(
    n_qubits: int,
    batch_size: int = 1,
    device: str | torch.device = "cpu",
    dtype: torch.dtype = DEFAULT_MATRIX_DTYPE,
) -> Tensor:
    def _normalize(wf: Tensor) -> Tensor:
        return wf / torch.sqrt((wf.abs() ** 2).sum())

    def _rand(n_qubits: int) -> Tensor:
        N = 2**n_qubits
        x = -torch.log(torch.rand(N))
        sumx = torch.sum(x)
        phases = torch.rand(N) * 2.0 * torch.pi
        return _normalize(
            (torch.sqrt(x / sumx) * torch.exp(1j * phases)).reshape(N, 1).type(dtype).to(device)
        )

    state = torch.concat(tuple(_rand(n_qubits) for _ in range(batch_size)), dim=1)
    return state.reshape([2] * n_qubits + [batch_size]).to(device=device)


def param_dict(keys: Sequence[str], values: Sequence[Tensor]) -> dict[str, Tensor]:
    return {key: val for key, val in zip(keys, values)}


def density_mat(state: Tensor) -> Tensor:
    """
    Computes the density matrix from a pure state vector.

    Args:
        state (Tensor): The pure state vector :math:`|\\psi\\rangle`.

    Returns:
        Tensor: The density matrix :math:`\\rho = |\psi \\rangle \\langle\\psi|`.
    """
    n_qubits = len(state.size()) - 1
    batch_dim = state.dim() - 1
    batch_size = state.shape[-1]
    batch_first_perm = [batch_dim] + list(range(batch_dim))
    state = torch.permute(state, batch_first_perm).reshape(batch_size, 2**n_qubits)
    undo_perm = (1, 2, 0)
    return torch.permute(torch.einsum("bi,bj->bij", (state, state.conj())), undo_perm)<|MERGE_RESOLUTION|>--- conflicted
+++ resolved
@@ -52,11 +52,7 @@
     ADJOINT = "adjoint"
 
 
-<<<<<<< HEAD
-def is_normalized(state: Tensor, atol: float = 1e-14) -> bool:
-=======
-def is_normalized(state: torch.Tensor, atol: float = ATOL) -> bool:
->>>>>>> f65f2c73
+def is_normalized(state: Tensor, atol: float = ATOL) -> bool:
     n_qubits = len(state.size()) - 1
     batch_size = state.size()[-1]
     state = state.reshape((2**n_qubits, batch_size))
@@ -73,20 +69,13 @@
 
 
 def product_state(
-<<<<<<< HEAD
-    bitstring: str, batch_size: int = 1, device: str | torch.device = "cpu"
-) -> Tensor:
-    state = torch.zeros((2 ** len(bitstring), batch_size), dtype=DEFAULT_MATRIX_DTYPE)
-    state[int(bitstring, 2)] = torch.tensor(1.0 + 0j, dtype=DEFAULT_MATRIX_DTYPE)
-=======
     bitstring: str,
     batch_size: int = 1,
     device: str | torch.device = "cpu",
     dtype: torch.dtype = DEFAULT_MATRIX_DTYPE,
-) -> torch.Tensor:
+) -> Tensor:
     state = torch.zeros((2 ** len(bitstring), batch_size), dtype=dtype)
     state[int(bitstring, 2)] = torch.tensor(1.0 + 0j, dtype=dtype)
->>>>>>> f65f2c73
     return state.reshape([2] * len(bitstring) + [batch_size]).to(device=device)
 
 
@@ -95,13 +84,8 @@
     batch_size: int = 1,
     device: str | torch.device = "cpu",
     dtype: torch.dtype = DEFAULT_MATRIX_DTYPE,
-<<<<<<< HEAD
 ) -> Tensor:
-    return product_state("0" * n_qubits, batch_size, device)
-=======
-) -> torch.Tensor:
     return product_state("0" * n_qubits, batch_size, dtype=dtype, device=device)
->>>>>>> f65f2c73
 
 
 def uniform_state(
