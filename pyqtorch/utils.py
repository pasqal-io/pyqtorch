--- conflicted
+++ resolved
@@ -5,13 +5,9 @@
 from enum import Enum
 from functools import lru_cache, partial, wraps
 from logging import getLogger
-<<<<<<< HEAD
 from string import ascii_uppercase as ABC
-from typing import Sequence
-=======
 from math import sqrt
 from typing import Any, Callable, Sequence
->>>>>>> f6deddfc
 
 import torch
 from numpy import array, log2
@@ -376,37 +372,6 @@
 def add_batch_dim(operator: Tensor, batch_size: int = 1) -> Tensor:
     """In case we have a sequence of batched parametric gates mixed with primitive gates,
     we adjust the batch_dim of the primitive gates to match."""
-<<<<<<< HEAD
-    return operator.repeat(1, 1, batch_size) if operator.shape != (2, 2, batch_size) else operator
-
-
-def dm_partial_trace(rho: DensityMatrix, keep_indices: list[int]) -> DensityMatrix:
-    """
-    Computes the partial trace of a density matrix for a system of several qubits with batch size.
-    This function also permutes the qubits according to the order specified in keep_indices.
-
-    Args:
-        rho (DensityMatrix) : Density matrix of shape [2**n_qubits, 2**n_qubits, batch_size].
-        keep_indices (list[int]): Index of the qubit subsystems to keep.
-
-    Returns:
-        DensityMatrix: Reduced density matrix after the partial trace,
-        of shape [2**n_keep, 2**n_keep, batch_size].
-    """
-    n_qubits = int(log2((rho.shape[0])))
-    batch_size = rho.shape[2]
-    rho = rho.reshape(([2] * n_qubits * 2 + [batch_size]))
-
-    rho_subscripts = "".join(ABC_ARRAY[: n_qubits * 2 + 1])
-    keep_subscripts = "".join([rho_subscripts[i] for i in keep_indices]) + "".join(
-        [rho_subscripts[i + n_qubits] for i in keep_indices]
-    )
-    einsum_subscripts = rho_subscripts + "->" + keep_subscripts + rho_subscripts[n_qubits * 2]
-
-    rho_reduced = torch.einsum(einsum_subscripts, rho)
-    n_keep = len(keep_indices)
-    return rho_reduced.reshape(2**n_keep, 2**n_keep, batch_size)  # type: ignore[no-any-return]
-=======
     return (
         operator.repeat(1, 1, batch_size)
         if operator.shape != (2, 2, batch_size)
@@ -494,4 +459,31 @@
 
     KRYLOV_SE = "krylov_se"
     """Uses Krylov Schrodinger equation solver"""
->>>>>>> f6deddfc
+
+
+def dm_partial_trace(rho: DensityMatrix, keep_indices: list[int]) -> DensityMatrix:
+    """
+    Computes the partial trace of a density matrix for a system of several qubits with batch size.
+    This function also permutes the qubits according to the order specified in keep_indices.
+
+    Args:
+        rho (DensityMatrix) : Density matrix of shape [2**n_qubits, 2**n_qubits, batch_size].
+        keep_indices (list[int]): Index of the qubit subsystems to keep.
+
+    Returns:
+        DensityMatrix: Reduced density matrix after the partial trace,
+        of shape [2**n_keep, 2**n_keep, batch_size].
+    """
+    n_qubits = int(log2((rho.shape[0])))
+    batch_size = rho.shape[2]
+    rho = rho.reshape(([2] * n_qubits * 2 + [batch_size]))
+
+    rho_subscripts = "".join(ABC_ARRAY[: n_qubits * 2 + 1])
+    keep_subscripts = "".join([rho_subscripts[i] for i in keep_indices]) + "".join(
+        [rho_subscripts[i + n_qubits] for i in keep_indices]
+    )
+    einsum_subscripts = rho_subscripts + "->" + keep_subscripts + rho_subscripts[n_qubits * 2]
+
+    rho_reduced = torch.einsum(einsum_subscripts, rho)
+    n_keep = len(keep_indices)
+    return rho_reduced.reshape(2**n_keep, 2**n_keep, batch_size)  # type: ignore[no-any-return]