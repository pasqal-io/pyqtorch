--- conflicted
+++ resolved
@@ -144,27 +144,18 @@
     batch_first_perm = [batch_dim] + list(range(batch_dim))
     state = torch.permute(state, batch_first_perm)
 
-<<<<<<< HEAD
-    # reshape by flattening
-=======
-    # Reshape by flattening
->>>>>>> 175c3190
+    # Reshape by flatteninging
     state = state.flatten()
 
     # Split for every batch
     kets = torch.split(state, split_size_or_sections=2**n_qubits)
 
     # Compute the permute projector and stack it
-<<<<<<< HEAD
-    proj_list = []
+    projectors = []
     for ket in kets:
-=======
-    projectors = []
-    for ket in ket_list:
->>>>>>> 175c3190
         proj_ket = torch.outer(ket, ket.conj())
-        proj_list.append(proj_ket)
-    projector = torch.stack(proj_list)
+        projectors.append(proj_ket)
+    projector = torch.stack(projectors)
 
     # Permute back the matrix's batch last:
     undo_perm = (1, 2, 0)
