--- conflicted
+++ resolved
@@ -77,30 +77,19 @@
     """
     Which Differentiation method to use.
 
-<<<<<<< HEAD
-    Options:
-=======
     Options: Automatic Differentiation -  .
->>>>>>> e2b48603
              Adjoint Differentiation   -
     """
 
     AD = "ad"
-<<<<<<< HEAD
-    """Automatic Differentiation -  Use torch.autograd."""
-=======
     """torch.autograd"""
->>>>>>> e2b48603
     ADJOINT = "adjoint"
     """An implementation of "Efficient calculation of gradients
                                        in classical simulations of variational quantum algorithms",
                                        Jones & Gacon, 2020"""
+    
     GPSR = "gpsr"
-<<<<<<< HEAD
-    """TODO describe GPSR"""
-=======
     """To be added."""
->>>>>>> e2b48603
 
 
 def is_normalized(state: Tensor, atol: float = ATOL) -> bool:
