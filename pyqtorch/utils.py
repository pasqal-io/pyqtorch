from __future__ import annotations

import logging
from collections import Counter
from dataclasses import dataclass
from enum import Enum
from functools import lru_cache, partial, wraps
from logging import getLogger
from math import sqrt
from string import ascii_uppercase as ABC
from typing import Any, Callable, Sequence

import torch
from numpy import arange, array, delete, log2
from numpy import ndarray as NDArray
from torch import Tensor, moveaxis

from pyqtorch.bitstrings import permute_basis
from pyqtorch.matrices import DEFAULT_MATRIX_DTYPE, DEFAULT_REAL_DTYPE, IMAT

State = Tensor
Operator = Tensor

ATOL = 1e-06
ATOL_embedding = 1e-03
RTOL = 0.0
<<<<<<< HEAD
GRADCHECK_ATOL = 1e-06
GRADCHECK_sampling_ATOL = 1e-01
=======
GRADCHECK_ATOL = 1e-05
>>>>>>> e3adc980
PSR_ACCEPTANCE = 1e-06
GPSR_ACCEPTANCE = 1e-06
ABC_ARRAY: NDArray = array(list(ABC))

logger = getLogger(__name__)


def inner_prod(bra: Tensor, ket: Tensor) -> Tensor:
    """
    Compute the inner product :math:`\\langle\\bra|\\ket\\rangle`

    Arguments:
        bra: left part quantum state.
        ket: right part quantum state.

    Returns:
        The inner product.
    """
    if logger.isEnabledFor(logging.DEBUG):
        logger.debug("Inner prod calculation")
        torch.cuda.nvtx.range_push("inner_prod")

    n_qubits = len(bra.size()) - 1
    bra = bra.reshape((2**n_qubits, bra.size(-1)))
    ket = ket.reshape((2**n_qubits, ket.size(-1)))
    res = torch.einsum("ib,ib->b", bra.conj(), ket)
    if logger.isEnabledFor(logging.DEBUG):
        torch.cuda.nvtx.range_pop()
        logger.debug("Inner prod complete")
    return res


def overlap(bra: Tensor, ket: Tensor) -> Tensor:
    """
    Compute the overlap :math:`|\\langle\\bra|\\ket\\rangle|^2`

    Arguments:
        bra: left part quantum state.
        ket: right part quantum state.

    Returns:
        The overlap.
    """
    return torch.pow(inner_prod(bra, ket).real, 2)


def sample_multinomial(
    probs: Tensor,
    length_bitstring: int,
    n_samples: int,
    return_counter: bool = True,
    minlength: int = 0,
) -> Counter | Tensor:
    """Sample bitstrings from a probability distribution.

    Args:
        probs (Tensor): Probability distribution
        length_bitstring (int): Maximal length of bitstring.
        n_samples (int): Number of samples to extract.
        instead of ratios.
        return_counter (bool): If True, return Counter object.
            Otherwise, the result of torch.bincount is returned.
        minlength (int): minimum number of bins. Should be non-negative.

    Returns:
        Counter: Sampled bitstrings with their frequencies or probabilities.
    """

    bincount_output = torch.bincount(
        torch.multinomial(input=probs, num_samples=n_samples, replacement=True),
        minlength=minlength,
    )

    if return_counter:
        return Counter(
            {
                format(k, "0{}b".format(length_bitstring)): count.item()
                for k, count in enumerate(bincount_output)
                if count > 0
            }
        )
    return bincount_output


class StrEnum(str, Enum):
    def __str__(self) -> str:
        """Used when dumping enum fields in a schema."""
        ret: str = self.value
        return ret

    @classmethod
    def list(cls) -> list[str]:
        return list(map(lambda c: c.value, cls))  # type: ignore


class DiffMode(StrEnum):
    """
    Which Differentiation method to use.
    """

    AD = "ad"
    """Use torch.autograd to perform differentiation."""
    ADJOINT = "adjoint"
    """An implementation of "Efficient calculation of gradients
                                       in classical simulations of variational quantum algorithms",
                                       Jones & Gacon, 2020"""

    GPSR = "gpsr"
    """The generalized parameter-shift rule"""


class DropoutMode(StrEnum):
    """
    Which Dropout mode to use, using the methods stated in https://arxiv.org/abs/2310.04120.

    Options: rotational    - Randomly drops entangling rotational gates.
             entangling    - Randomly drops entangling gates.
             canonical_fwd - Randomly drops rotational gates and next immediate entangling
                            gates whose target bit is located on dropped rotational gates.
    """

    ROTATIONAL = "rotational_dropout"
    ENTANGLING = "entangling_dropout"
    CANONICAL_FWD = "canonical_fwd_dropout"


def is_normalized(state: Tensor, atol: float = ATOL) -> bool:
    """
    Function to test if the probabilities from the state sum up to 1.

    Arguments:
        state: State to test.
        atol: Tolerance for check.

    Returns:
        True if normalized, False otherwise.
    """
    n_qubits = len(state.size()) - 1
    batch_size = state.size()[-1]
    state = state.reshape((2**n_qubits, batch_size))
    sum_probs = (state.abs() ** 2).sum(dim=0)
    ones = torch.ones(batch_size, dtype=DEFAULT_REAL_DTYPE)
    return torch.allclose(sum_probs, ones, rtol=RTOL, atol=atol)  # type: ignore[no-any-return]


def is_diag(H: Tensor, atol: Tensor = ATOL) -> bool:
    """
    Returns True if tensor H is diagonal.

    Reference: https://stackoverflow.com/questions/43884189/check-if-a-large-matrix-is-diagonal-matrix-in-python

    Arguments:
        H: Input tensor.
        atol: If off-diagonal values are lower than atol in amplitude, H is considered diagonal.

    Returns:
        True if diagonal, else False.
    """
    m = H.shape[0]
    p, q = H.stride()
    offdiag_view = torch.as_strided(H[:, 1:], (m - 1, m), (p + q, q))
    return torch.count_nonzero(torch.abs(offdiag_view).gt(atol)) == 0


def product_state(
    bitstring: str,
    batch_size: int = 1,
    device: str | torch.device = "cpu",
    dtype: torch.dtype = DEFAULT_MATRIX_DTYPE,
) -> Tensor:
    """
    Create a batch of quantum states :math:`|\\b\\rangle` where b is the bitstring input.

    Arguments:
        bitstring: The bitstring b to represent.
        batch_size: The size of the batch.
        device: Device where tensors are stored.
        dtype: Type of tensors.

    Returns:
        Batch of quantum states representing bitstring.
    """
    state = torch.zeros((2 ** len(bitstring), batch_size), dtype=dtype)
    state[int(bitstring, 2)] = torch.tensor(1.0 + 0j, dtype=dtype)
    return state.reshape([2] * len(bitstring) + [batch_size]).to(device=device)


def zero_state(
    n_qubits: int,
    batch_size: int = 1,
    device: str | torch.device = "cpu",
    dtype: torch.dtype = DEFAULT_MATRIX_DTYPE,
) -> Tensor:
    """
    Create a batch of :math:`|\\0\\rangle^{\otimes n}` states defined on n qubits.

    Arguments:
        n_qubits: Number of qubits n the state is defined on.
        batch_size: The size of the batch.
        device: Device where tensors are stored.
        dtype: Type of tensors.

    Returns:
        Batch of uniform quantum states.
    """
    return product_state("0" * n_qubits, batch_size, dtype=dtype, device=device)


def uniform_state(
    n_qubits: int,
    batch_size: int = 1,
    device: str | torch.device = "cpu",
    dtype: torch.dtype = DEFAULT_MATRIX_DTYPE,
) -> Tensor:
    """
    Create a batch of uniform states with equal probabilities for computational basis.

    Arguments:
        n_qubits: Number of qubits the state is defined on.
        batch_size: The size of the batch.
        device: Device where tensors are stored.
        dtype: Type of tensors.

    Returns:
        Batch of uniform quantum states.
    """
    state = torch.ones((2**n_qubits, batch_size), dtype=dtype, device=device)
    state = state / torch.sqrt(torch.tensor(2**n_qubits))
    return state.reshape([2] * n_qubits + [batch_size])


def random_state(
    n_qubits: int,
    batch_size: int = 1,
    device: str | torch.device = "cpu",
    dtype: torch.dtype = DEFAULT_MATRIX_DTYPE,
    generator: torch.Generator = None,
) -> Tensor:
    """
    Create a batch of random quantum state.

    Arguments:
        n_qubits: Number of qubits the state is defined on.
        batch_size: The size of the batch.
        device: Device where tensors are stored.
        dtype: Type of tensors.

    Returns:
        Batch of random quantum states.
    """

    def _normalize(wf: Tensor) -> Tensor:
        return wf / torch.sqrt((wf.abs() ** 2).sum())

    def _rand(n_qubits: int) -> Tensor:
        N = 2**n_qubits
        x = -torch.log(torch.rand(N, generator=generator, dtype=dtype))
        sumx = torch.sum(x)
        phases = torch.rand(N, generator=generator, dtype=dtype) * 2.0 * torch.pi
        return _normalize(
            (torch.sqrt(x / sumx) * torch.exp(1j * phases))
            .reshape(N, 1)
            .type(dtype)
            .to(device)
        )

    state = torch.concat(tuple(_rand(n_qubits) for _ in range(batch_size)), dim=1)
    return state.reshape([2] * n_qubits + [batch_size]).to(device=device)


def param_dict(keys: Sequence[str], values: Sequence[Tensor]) -> dict[str, Tensor]:
    """
    Create a dictionary mapping parameters with their values.

    Arguments:
        keys: Parameter names as keys.
        values: Values of parameters.

    Returns:
        Dictionary mapping parameters and values.
    """
    return {key: val for key, val in zip(keys, values)}


class DensityMatrix(Tensor):
    pass


def density_mat(state: Tensor) -> DensityMatrix:
    """
    Computes the density matrix from a pure state vector.

    Arguments:
        state: The pure state vector :math:`|\\psi\\rangle`.

    Returns:
        Tensor: The density matrix :math:`\\rho = |\psi \\rangle \\langle\\psi|`.
    """
    n_qubits = len(state.size()) - 1
    batch_size = state.shape[-1]
    state = state.reshape(2**n_qubits, batch_size)
    return DensityMatrix(torch.einsum("ib,jb->ijb", (state, state.conj())))


def operator_kron(op1: Tensor, op2: Tensor) -> Tensor:
    """
    Compute the Kronecker product of two operators.

    Prevents errors related to the shape of the operators
    [2**n_qubits, 2**n_qubits, batch_size] when simply using `torch.kron()`.
    Use of `.contiguous()` to avoid errors related to the `torch.kron()` of a transposing tensor

    Arguments:
        op1: The first input tensor.
        op2: The second input tensor.

    Returns:
        The resulting tensor after applying the Kronecker product
    """
    batch_size_1, batch_size_2 = op1.size(2), op2.size(2)
    if batch_size_1 > batch_size_2:
        op2 = op2.repeat(1, 1, batch_size_1)[:, :, :batch_size_1]
    elif batch_size_2 > batch_size_1:
        op1 = op1.repeat(1, 1, batch_size_2)[:, :, :batch_size_2]
    kron_product = torch.einsum("ikb,jlb->ijklb", op1.contiguous(), op2.contiguous())
    return kron_product.reshape(
        op1.size(0) * op2.size(0), op1.size(1) * op2.size(1), op1.size(2)
    )


def expand_operator(
    operator: Tensor, qubit_support: tuple[int, ...], full_support: tuple[int, ...]
) -> Tensor:
    """
    Expands an operator acting on a given qubit_support to act on a larger full_support
    by explicitly filling in identity matrices on all remaining qubits.
    """
    full_support = tuple(sorted(full_support))
    if not set(qubit_support).issubset(set(full_support)):
        raise ValueError(
            "Expanding tensor operation requires a `full_support` argument "
            "larger than or equal to the `qubit_support`."
        )
    device, dtype = operator.device, operator.dtype
    for i in set(full_support) - set(qubit_support):
        qubit_support += (i,)
        other = IMAT.clone().to(device=device, dtype=dtype).unsqueeze(2)
        operator = torch.kron(operator.contiguous(), other)
    operator = permute_basis(operator, qubit_support)
    return operator


def promote_operator(operator: Tensor, target: int, n_qubits: int) -> Tensor:
    from pyqtorch.primitive import I

    """
    FIXME: Remove and replace usage with the `expand_operator` above.

    Promotes `operator` to the size of the circuit (number of qubits and batch).
    Targeting the first qubit implies target = 0, so target > n_qubits - 1.

    Arguments:
        operator: The operator tensor to be promoted.
        target: The index of the target qubit to which the operator is applied.
            Targeting the first qubit implies target = 0, so target > n_qubits - 1.
        n_qubits: Number of qubits in the circuit.

    Returns:
        Tensor: The promoted operator tensor.

    Raises:
        ValueError: If `target` is outside the valid range of qubits.
    """
    if target > n_qubits - 1:
        raise ValueError(
            "The target must be a valid qubit index within the circuit's range."
        )
    qubits = torch.arange(0, n_qubits)
    qubits = qubits[qubits != target]
    for qubit in qubits:
        operator = torch.where(
            target > qubit,
            operator_kron(I(target).unitary(), operator),
            operator_kron(operator, I(target).unitary()),
        )
    return operator


def random_dm_promotion(
    target: int, dm_input: DensityMatrix, n_qubits: int
) -> DensityMatrix:
    """
    Promotes the density matrix `dm_input` at the specified target qubit with random states.

    Args:
        target (int): The index of the target qubit where the promotion will be applied.
        dm_input (DensityMatrix): The input density matrix to promote.
        n_qubits (int): The total number of qubits in the quantum system.

    Returns:
        DensityMatrix: The density matrix after applying random promotion.

    Raises:
        ValueError: If `target` is not within the valid range [0, n_qubits - 1].
    """
    if target > n_qubits - 1:
        raise ValueError(
            "The target must be a valid qubit index within the circuit range."
        )
    rng = torch.Generator().manual_seed(n_qubits)
    if target == 0 or target == n_qubits - 1:
        state_random: Tensor = random_state(n_qubits - 1, generator=rng)
        dm_random: DensityMatrix = density_mat(state_random)
        dm_input = torch.where(
            torch.tensor(target) == 0,
            operator_kron(dm_input, dm_random),
            operator_kron(dm_random, dm_input),
        )
    else:
        state_random_1 = random_state(target, generator=rng)
        state_random_2 = random_state(n_qubits - (target + 1), generator=rng)
        dm_random_1, dm_random_2 = density_mat(state_random_1), density_mat(
            state_random_2
        )
        dm_input = operator_kron(dm_random_1, operator_kron(dm_input, dm_random_2))
    return dm_input


def dm_partial_trace(rho: DensityMatrix, keep_indices: list[int]) -> DensityMatrix:
    """
    Computes the partial trace of a density matrix for a system of several qubits with batch size.
    This function also permutes the qubits according to the order specified in keep_indices.

    Args:
        rho (DensityMatrix) : Density matrix of shape [2**n_qubits, 2**n_qubits, batch_size].
        keep_indices (list[int]): Index of the qubit subsystems to keep.

    Returns:
        DensityMatrix: Reduced density matrix after the partial trace,
        of shape [2**n_keep, 2**n_keep, batch_size].
    """
    n_qubits = int(log2((rho.shape[0])))
    batch_size = rho.shape[2]
    rho = rho.reshape(([2] * n_qubits * 2 + [batch_size]))

    rho_subscripts = array(ABC_ARRAY[: n_qubits * 2 + 1], copy=True)
    keep_subscripts = "".join(rho_subscripts[keep_indices]) + "".join(
        rho_subscripts[array(keep_indices) + n_qubits]
    )

    # Trace by equating indices
    trace_indices = delete(arange(n_qubits), keep_indices)
    rho_subscripts[trace_indices + n_qubits] = rho_subscripts[trace_indices]
    rho_subscripts = "".join(rho_subscripts)

    einsum_subscripts = (
        rho_subscripts + "->" + keep_subscripts + rho_subscripts[n_qubits * 2]
    )

    rho_reduced = torch.einsum(einsum_subscripts, rho)
    n_keep = len(keep_indices)
    return rho_reduced.reshape(2**n_keep, 2**n_keep, batch_size)


def generate_dm(n_qubits: int, batch_size: int) -> Tensor:
    """Generates a random density matrix using a real hermitian matrix"""
    density_list = []
    for _ in range(batch_size):
        rand_mat = torch.rand(2**n_qubits, 2**n_qubits) + 1j * torch.rand(
            2**n_qubits, 2**n_qubits
        )
        herm_mat = rand_mat + torch.transpose(rand_mat, 0, 1)
        density_mat = torch.matrix_exp(-herm_mat)
        density_mat = density_mat / torch.trace(density_mat)
        density_list.append(density_mat)

    return moveaxis(torch.stack(density_list), 0, 2)


def add_batch_dim(operator: Tensor, batch_size: int = 1) -> Tensor:
    """In case we have a sequence of batched parametric gates mixed with primitive gates,
    we adjust the batch_dim of the primitive gates to match."""
    return (
        operator.repeat(1, 1, batch_size)
        if operator.shape != (2, 2, batch_size)
        else operator
    )


def operator_to_sparse_diagonal(operator: Tensor) -> Tensor:
    """Convert operator to a sparse diagonal tensor.
    Arguments:
        operator: Operator to convert.
    Returns:
        A sparse tensor.
    """
    operator = torch.diag(operator)
    indices, values, size = (
        torch.nonzero(operator),
        operator[operator != 0],
        len(operator),
    )
    indices = torch.stack((indices.flatten(), indices.flatten()))
    return torch.sparse_coo_tensor(indices, values, (size, size))


def cache(func: Callable, *, maxsize: int = 1) -> Callable:
    """Cache a function returning a tensor by memoizing its most recent calls.

    This decorator extends `methodtools.lru_cache` to also cache a function on
    PyTorch grad mode status (enabled or disabled). This prevents cached tensors
    detached from the graph (for example computed within a `with torch.no_grad()`
    block) from being used by mistake by later code which requires tensors attached
    to the graph.

    By default, the cache size is `1`, which means that only the most recent call is
    cached. Use the `maxsize` keyword argument to change the maximum cache size.

    Warning:
        This decorator should only be used for PyTorch tensors.

    Args:
        func: Function returning a tensor, can take any number of arguments.

    Returns:
        Cached function.
    """
    if func is None:
        return partial(cache, maxsize=maxsize)

    # define a function cached on its arguments and also on PyTorch grad mode status
    @lru_cache(maxsize=maxsize)
    def grad_cached_func(*args: Any, grad_enabled: bool, **kwargs: Any) -> Tensor:
        return func(*args, **kwargs)

    # wrap `func` to call its modified cached version
    @wraps(func)
    def wrapper(*args: Any, **kwargs: Any) -> Tensor:
        return grad_cached_func(*args, grad_enabled=torch.is_grad_enabled(), **kwargs)

    return wrapper


def hairer_norm(x: Tensor) -> Tensor:
    """Rescaled Frobenius norm of a batched matrix.

    Args:
        x: Tensor of shape `(..., n, n)`.

    Returns:
        Tensor of shape `(...)` holding the norm of each matrix in the batch.
    """
    return torch.linalg.matrix_norm(x) / sqrt(x.size(-1) * x.size(-2))


@dataclass
class Result:
    states: Tensor


class SolverType(StrEnum):
    DP5_SE = "dp5_se"
    """Uses fifth-order Dormand-Prince Schrodinger equation solver"""

    DP5_ME = "dp5_me"
    """Uses fifth-order Dormand-Prince master equation solver"""

    KRYLOV_SE = "krylov_se"
    """Uses Krylov Schrodinger equation solver"""<|MERGE_RESOLUTION|>--- conflicted
+++ resolved
@@ -24,12 +24,8 @@
 ATOL = 1e-06
 ATOL_embedding = 1e-03
 RTOL = 0.0
-<<<<<<< HEAD
-GRADCHECK_ATOL = 1e-06
+GRADCHECK_ATOL = 1e-05
 GRADCHECK_sampling_ATOL = 1e-01
-=======
-GRADCHECK_ATOL = 1e-05
->>>>>>> e3adc980
 PSR_ACCEPTANCE = 1e-06
 GPSR_ACCEPTANCE = 1e-06
 ABC_ARRAY: NDArray = array(list(ABC))
