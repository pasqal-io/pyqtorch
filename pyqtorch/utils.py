from __future__ import annotations

import logging
from enum import Enum
from logging import getLogger
from typing import Sequence

import torch
from torch import Tensor

from pyqtorch.matrices import DEFAULT_MATRIX_DTYPE, DEFAULT_REAL_DTYPE

State = Tensor
Operator = Tensor

ATOL = 1e-06
RTOL = 0.0
GRADCHECK_ATOL = 1e-06

logger = getLogger(__name__)


def inner_prod(bra: Tensor, ket: Tensor) -> Tensor:
    if logger.isEnabledFor(logging.DEBUG):
        logger.debug("Inner prod calculation")
        torch.cuda.nvtx.range_push("inner_prod")

    n_qubits = len(bra.size()) - 1
    bra = bra.reshape((2**n_qubits, bra.size(-1)))
    ket = ket.reshape((2**n_qubits, ket.size(-1)))
    res = torch.einsum("ib,ib->b", bra.conj(), ket)
    if logger.isEnabledFor(logging.DEBUG):
        torch.cuda.nvtx.range_pop()
        logger.debug("Inner prod complete")
    return res


def overlap(bra: Tensor, ket: Tensor) -> Tensor:
    return torch.pow(inner_prod(bra, ket).real, 2)


class StrEnum(str, Enum):
    def __str__(self) -> str:
        """Used when dumping enum fields in a schema."""
        ret: str = self.value
        return ret

    @classmethod
    def list(cls) -> list[str]:
        return list(map(lambda c: c.value, cls))  # type: ignore


class DiffMode(StrEnum):
    """
    Which Differentiation method to use.

    Options: Automatic Differentiation -  Using torch.autograd.
             Adjoint Differentiation   - An implementation of "Efficient calculation of gradients
                                       in classical simulations of variational quantum algorithms",
                                       Jones & Gacon, 2020
    """

    AD = "ad"
    ADJOINT = "adjoint"


def is_normalized(state: Tensor, atol: float = ATOL) -> bool:
    n_qubits = len(state.size()) - 1
    batch_size = state.size()[-1]
    state = state.reshape((2**n_qubits, batch_size))
    sum_probs = (state.abs() ** 2).sum(dim=0)
    ones = torch.ones(batch_size, dtype=DEFAULT_REAL_DTYPE)
    return torch.allclose(sum_probs, ones, rtol=RTOL, atol=atol)  # type: ignore[no-any-return]


def is_diag(H: Tensor) -> bool:
    """
    Returns True if Hamiltonian H is diagonal.
    """
    return (
        len(torch.abs(torch.triu(H, diagonal=1)).to_sparse().coalesce().values()) == 0
    )


def product_state(
    bitstring: str,
    batch_size: int = 1,
    device: str | torch.device = "cpu",
    dtype: torch.dtype = DEFAULT_MATRIX_DTYPE,
) -> Tensor:
    state = torch.zeros((2 ** len(bitstring), batch_size), dtype=dtype)
    state[int(bitstring, 2)] = torch.tensor(1.0 + 0j, dtype=dtype)
    return state.reshape([2] * len(bitstring) + [batch_size]).to(device=device)


def zero_state(
    n_qubits: int,
    batch_size: int = 1,
    device: str | torch.device = "cpu",
    dtype: torch.dtype = DEFAULT_MATRIX_DTYPE,
) -> Tensor:
    return product_state("0" * n_qubits, batch_size, dtype=dtype, device=device)


def uniform_state(
    n_qubits: int,
    batch_size: int = 1,
    device: str | torch.device = "cpu",
    dtype: torch.dtype = DEFAULT_MATRIX_DTYPE,
) -> Tensor:
    state = torch.ones((2**n_qubits, batch_size), dtype=dtype, device=device)
    state = state / torch.sqrt(torch.tensor(2**n_qubits))
    return state.reshape([2] * n_qubits + [batch_size])


def random_state(
    n_qubits: int,
    batch_size: int = 1,
    device: str | torch.device = "cpu",
    dtype: torch.dtype = DEFAULT_MATRIX_DTYPE,
) -> Tensor:
    def _normalize(wf: Tensor) -> Tensor:
        return wf / torch.sqrt((wf.abs() ** 2).sum())

    def _rand(n_qubits: int) -> Tensor:
        N = 2**n_qubits
        x = -torch.log(torch.rand(N))
        sumx = torch.sum(x)
        phases = torch.rand(N) * 2.0 * torch.pi
        return _normalize(
            (torch.sqrt(x / sumx) * torch.exp(1j * phases))
            .reshape(N, 1)
            .type(dtype)
            .to(device)
        )

    state = torch.concat(tuple(_rand(n_qubits) for _ in range(batch_size)), dim=1)
    return state.reshape([2] * n_qubits + [batch_size]).to(device=device)


def param_dict(keys: Sequence[str], values: Sequence[Tensor]) -> dict[str, Tensor]:
    return {key: val for key, val in zip(keys, values)}


def density_mat(state: Tensor) -> Tensor:
    """
    Computes the density matrix from a pure state vector.

    Args:
        state (Tensor): The pure state vector :math:`|\\psi\\rangle`.

    Returns:
        Tensor: The density matrix :math:`\\rho = |\psi \\rangle \\langle\\psi|`.
    """
    n_qubits = len(state.size()) - 1
    batch_size = state.shape[-1]
    state = state.reshape(2**n_qubits, batch_size)
    return torch.einsum("ib,jb->ijb", (state, state.conj()))


def operator_kron(op1: Tensor, op2: Tensor) -> Tensor:
    """
    Compute the Kronecker product of two operators.

    Prevents errors related to the shape of the operators
    [2**n_qubits, 2**n_qubits, batch_size] when simply using `torch.kron()`.
    Use of `.contiguous()` to avoid errors related to the `torch.kron()` of a transposing tensor

    Args:
        op1 (Tensor): The first input tensor.
        op2 (Tensor): The second input tensor.

    Returns:
        Tensor: The resulting tensor after applying the Kronecker product
    """
    batch_size_1, batch_size_2 = op1.size(2), op2.size(2)
    if batch_size_1 > batch_size_2:
        op2 = op2.repeat(1, 1, batch_size_1)[:, :, :batch_size_1]
    elif batch_size_2 > batch_size_1:
        op1 = op1.repeat(1, 1, batch_size_2)[:, :, :batch_size_2]
<<<<<<< HEAD
    kron_product = torch.einsum(
        "bik,bjl->bijkl", batch_first(op1).contiguous(), batch_first(op2).contiguous()
    )
    return batch_last(
        kron_product.reshape(
            op1.size(2), op1.size(1) * op2.size(1), op1.size(0) * op2.size(0)
        )
    )
=======
    kron_product = torch.einsum("ikb,jlb->ijklb", op1.contiguous(), op2.contiguous())
    return kron_product.reshape(op1.size(0) * op2.size(0), op1.size(1) * op2.size(1), op1.size(2))
>>>>>>> f29109cc


def promote_operator(operator: Tensor, target: int, n_qubits: int) -> Tensor:
    from pyqtorch.primitive import I

    """
    Promotes `operator` to the size of the circuit (number of qubits and batch).
    Targeting the first qubit implies target = 0, so target > n_qubits - 1.

    Args:
        operator (Tensor): The operator tensor to be promoted.
        target (int): The index of the target qubit to which the operator is applied.
            Targeting the first qubit implies target = 0, so target > n_qubits - 1.
        n_qubits (int): Number of qubits in the circuit.

    Returns:
        Tensor: The promoted operator tensor.

    Raises:
        ValueError: If `target` is outside the valid range of qubits.
    """
    if target > n_qubits - 1:
        raise ValueError(
            "The target must be a valid qubit index within the circuit's range."
        )
    qubits = torch.arange(0, n_qubits)
    qubits = qubits[qubits != target]
    for qubit in qubits:
        operator = torch.where(
            target > qubit,
            operator_kron(I(target).unitary(), operator),
            operator_kron(operator, I(target).unitary()),
        )
    return operator


def operator_to_sparse_diagonal(operator: Tensor) -> Tensor:
    operator = torch.diag(operator)
    indices, values, size = (
        torch.nonzero(operator),
        operator[operator != 0],
        len(operator),
    )
    indices = torch.stack((indices.flatten(), indices.flatten()))
    return torch.sparse_coo_tensor(indices, values, (size, size))<|MERGE_RESOLUTION|>--- conflicted
+++ resolved
@@ -178,19 +178,8 @@
         op2 = op2.repeat(1, 1, batch_size_1)[:, :, :batch_size_1]
     elif batch_size_2 > batch_size_1:
         op1 = op1.repeat(1, 1, batch_size_2)[:, :, :batch_size_2]
-<<<<<<< HEAD
-    kron_product = torch.einsum(
-        "bik,bjl->bijkl", batch_first(op1).contiguous(), batch_first(op2).contiguous()
-    )
-    return batch_last(
-        kron_product.reshape(
-            op1.size(2), op1.size(1) * op2.size(1), op1.size(0) * op2.size(0)
-        )
-    )
-=======
     kron_product = torch.einsum("ikb,jlb->ijklb", op1.contiguous(), op2.contiguous())
     return kron_product.reshape(op1.size(0) * op2.size(0), op1.size(1) * op2.size(1), op1.size(2))
->>>>>>> f29109cc
 
 
 def promote_operator(operator: Tensor, target: int, n_qubits: int) -> Tensor:
