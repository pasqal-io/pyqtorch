from __future__ import annotations

import logging
from enum import Enum
from logging import getLogger
from typing import Sequence

import torch
from torch import Tensor

from pyqtorch.matrices import DEFAULT_MATRIX_DTYPE, DEFAULT_REAL_DTYPE

State = Tensor
Operator = Tensor

<<<<<<< HEAD
logger = getLogger(__name__)


def inner_prod(bra: torch.Tensor, ket: torch.Tensor) -> torch.Tensor:
    if logger.isEnabledFor(logging.DEBUG):
        logger.debug("Inner prod calculation")
        torch.cuda.nvtx.range_push("inner_prod")
=======
ATOL = 1e-06
RTOL = 0.0
GRADCHECK_ATOL = 1e-06


def inner_prod(bra: Tensor, ket: Tensor) -> Tensor:
>>>>>>> f3cc0ef9
    n_qubits = len(bra.size()) - 1
    bra = bra.reshape((2**n_qubits, bra.size(-1)))
    ket = ket.reshape((2**n_qubits, ket.size(-1)))
    res = torch.einsum("ib,ib->b", bra.conj(), ket)
    if logger.isEnabledFor(logging.DEBUG):
        torch.cuda.nvtx.range_pop()
        logger.debug("Inner prod complete")
    return res


def overlap(bra: Tensor, ket: Tensor) -> Tensor:
    return torch.pow(inner_prod(bra, ket).real, 2)


class StrEnum(str, Enum):
    def __str__(self) -> str:
        """Used when dumping enum fields in a schema."""
        ret: str = self.value
        return ret

    @classmethod
    def list(cls) -> list[str]:
        return list(map(lambda c: c.value, cls))  # type: ignore


class DiffMode(StrEnum):
    """
    Which Differentiation method to use.

    Options: Automatic Differentiation -  Using torch.autograd.
             Adjoint Differentiation   - An implementation of "Efficient calculation of gradients
                                       in classical simulations of variational quantum algorithms",
                                       Jones & Gacon, 2020
    """

    AD = "ad"
    ADJOINT = "adjoint"


def is_normalized(state: Tensor, atol: float = ATOL) -> bool:
    n_qubits = len(state.size()) - 1
    batch_size = state.size()[-1]
    state = state.reshape((2**n_qubits, batch_size))
    sum_probs = (state.abs() ** 2).sum(dim=0)
    ones = torch.ones(batch_size, dtype=DEFAULT_REAL_DTYPE)
    return torch.allclose(sum_probs, ones, rtol=RTOL, atol=atol)  # type: ignore[no-any-return]


def is_diag(H: Tensor) -> bool:
    """
    Returns True if Hamiltonian H is diagonal.
    """
    return len(torch.abs(torch.triu(H, diagonal=1)).to_sparse().coalesce().values()) == 0


def product_state(
    bitstring: str,
    batch_size: int = 1,
    device: str | torch.device = "cpu",
    dtype: torch.dtype = DEFAULT_MATRIX_DTYPE,
) -> Tensor:
    state = torch.zeros((2 ** len(bitstring), batch_size), dtype=dtype)
    state[int(bitstring, 2)] = torch.tensor(1.0 + 0j, dtype=dtype)
    return state.reshape([2] * len(bitstring) + [batch_size]).to(device=device)


def zero_state(
    n_qubits: int,
    batch_size: int = 1,
    device: str | torch.device = "cpu",
    dtype: torch.dtype = DEFAULT_MATRIX_DTYPE,
) -> Tensor:
    return product_state("0" * n_qubits, batch_size, dtype=dtype, device=device)


def uniform_state(
    n_qubits: int,
    batch_size: int = 1,
    device: str | torch.device = "cpu",
    dtype: torch.dtype = DEFAULT_MATRIX_DTYPE,
) -> Tensor:
    state = torch.ones((2**n_qubits, batch_size), dtype=dtype, device=device)
    state = state / torch.sqrt(torch.tensor(2**n_qubits))
    return state.reshape([2] * n_qubits + [batch_size])


def random_state(
    n_qubits: int,
    batch_size: int = 1,
    device: str | torch.device = "cpu",
    dtype: torch.dtype = DEFAULT_MATRIX_DTYPE,
) -> Tensor:
    def _normalize(wf: Tensor) -> Tensor:
        return wf / torch.sqrt((wf.abs() ** 2).sum())

    def _rand(n_qubits: int) -> Tensor:
        N = 2**n_qubits
        x = -torch.log(torch.rand(N))
        sumx = torch.sum(x)
        phases = torch.rand(N) * 2.0 * torch.pi
        return _normalize(
            (torch.sqrt(x / sumx) * torch.exp(1j * phases)).reshape(N, 1).type(dtype).to(device)
        )

    state = torch.concat(tuple(_rand(n_qubits) for _ in range(batch_size)), dim=1)
    return state.reshape([2] * n_qubits + [batch_size]).to(device=device)


def param_dict(keys: Sequence[str], values: Sequence[Tensor]) -> dict[str, Tensor]:
    return {key: val for key, val in zip(keys, values)}


def density_mat(state: Tensor) -> Tensor:
    """
    Computes the density matrix from a pure state vector.

    Args:
        state (Tensor): The pure state vector :math:`|\\psi\\rangle`.

    Returns:
        Tensor: The density matrix :math:`\\rho = |\psi \\rangle \\langle\\psi|`.
    """
    n_qubits = len(state.size()) - 1
    batch_dim = state.dim() - 1
    batch_size = state.shape[-1]
    batch_first_perm = [batch_dim] + list(range(batch_dim))
    state = torch.permute(state, batch_first_perm).reshape(batch_size, 2**n_qubits)
    undo_perm = (1, 2, 0)
    return torch.permute(torch.einsum("bi,bj->bij", (state, state.conj())), undo_perm)


def promote_operator(operator: Tensor, target: int, n_qubits: int) -> Tensor:
    from pyqtorch.primitive import I

    """
    Promotes `operator` to the size of the circuit (number of qubits and batch).
    Targeting the first qubit implies target = 0, so target > n_qubits - 1.

    Args:
        operator (Tensor): The operator tensor to be promoted.
        target (int): The index of the target qubit to which the operator is applied.
            Targeting the first qubit implies target = 0, so target > n_qubits - 1.
        n_qubits (int): Number of qubits in the circuit.

    Returns:
        Tensor: The promoted operator tensor.

    Raises:
        ValueError: If `target` is outside the valid range of qubits.
    """
    if target > n_qubits - 1:
        raise ValueError("The target must be a valid qubit index within the circuit's range.")
    qubits = torch.arange(0, n_qubits)
    qubits = qubits[qubits != target]
    for qubit in qubits:
        operator = torch.where(
            target > qubit,
            torch.kron(I(target).unitary(), operator.contiguous()),
            torch.kron(operator.contiguous(), I(target).unitary()),
        )
    return operator


def add_batch_dim(operator: Tensor, batch_size: int = 1) -> Tensor:
    """In case we have a sequence of batched parametric gates mixed with primitive gates,
    we adjust the batch_dim of the primitive gates to match."""
    return operator.repeat(1, 1, batch_size) if operator.shape != (2, 2, batch_size) else operator<|MERGE_RESOLUTION|>--- conflicted
+++ resolved
@@ -13,22 +13,18 @@
 State = Tensor
 Operator = Tensor
 
-<<<<<<< HEAD
-logger = getLogger(__name__)
-
-
-def inner_prod(bra: torch.Tensor, ket: torch.Tensor) -> torch.Tensor:
-    if logger.isEnabledFor(logging.DEBUG):
-        logger.debug("Inner prod calculation")
-        torch.cuda.nvtx.range_push("inner_prod")
-=======
 ATOL = 1e-06
 RTOL = 0.0
 GRADCHECK_ATOL = 1e-06
 
+logger = getLogger(__name__)
+
 
 def inner_prod(bra: Tensor, ket: Tensor) -> Tensor:
->>>>>>> f3cc0ef9
+    if logger.isEnabledFor(logging.DEBUG):
+        logger.debug("Inner prod calculation")
+        torch.cuda.nvtx.range_push("inner_prod")
+
     n_qubits = len(bra.size()) - 1
     bra = bra.reshape((2**n_qubits, bra.size(-1)))
     ket = ket.reshape((2**n_qubits, ket.size(-1)))
