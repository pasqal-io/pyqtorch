--- conflicted
+++ resolved
@@ -55,12 +55,8 @@
 )
 from .api import expectation, run, sample
 from .apply import apply_operator
-<<<<<<< HEAD
-from .circuit import DropoutQuantumCircuit, Merge, QuantumCircuit, Sequence, run, sample
-=======
-from .circuit import Merge, QuantumCircuit, Sequence
+from .circuit import DropoutQuantumCircuit, Merge, QuantumCircuit, Sequence
 from .embed import ConcretizedCallable, Embedding
->>>>>>> 6f22f375
 from .noise import (
     AmplitudeDamping,
     BitFlip,
