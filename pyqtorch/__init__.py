# # Licensed under the Apache License, Version 2.0 (the "License");
# # you may not use this file except in compliance with the License.
# # You may obtain a copy of the License at
# #     http://www.apache.org/licenses/LICENSE-2.0
# # Unless required by applicable law or agreed to in writing, software
# # distributed under the License is distributed on an "AS IS" BASIS,
# # WITHOUT WARRANTIES OR CONDITIONS OF ANY KIND, either express or implied.
# # See the License for the specific language governing permissions and
# # limitations under the License.
from __future__ import annotations

import logging
import os
import sys

logging_levels = {
    "DEBUG": logging.DEBUG,
    "INFO": logging.INFO,
    "WARNING": logging.WARNING,
    "ERROR": logging.ERROR,
    "CRITICAL": logging.CRITICAL,
}

LOG_LEVEL: str = os.environ.get("PYQ_LOG_LEVEL", "").upper()


# if LOG_LEVEL:
LOG_LEVEL: int = logging_levels.get(LOG_LEVEL, logging.INFO)  # type: ignore[arg-type, no-redef]
# If logger not setup, add handler to stderr
# else use setup presumably from Qadence
handle = None
if __name__ not in logging.Logger.manager.loggerDict.keys():
    handle = logging.StreamHandler(sys.stderr)
    handle.set_name("console")

logger = logging.getLogger(__name__)
if handle:
    logger.addHandler(handle)
[
    h.setLevel(LOG_LEVEL)  # type: ignore[func-returns-value]
    for h in logger.handlers
    if h.get_name() == "console"
]
logger.setLevel(LOG_LEVEL)

logger.info(f"PyQTorch logger successfully setup with log level {LOG_LEVEL}")


from .analog import (
    Add,
    DiagonalObservable,
    HamiltonianEvolution,
    Observable,
    Scale,
)
from .api import expectation, run, sample
from .apply import apply_operator
from .circuit import Merge, QuantumCircuit, Sequence
<<<<<<< HEAD
from .embed import Embedding, torch_call
=======
>>>>>>> e2b48603
from .noise import (
    AmplitudeDamping,
    BitFlip,
    Depolarizing,
    GeneralizedAmplitudeDamping,
    PauliChannel,
    PhaseDamping,
    PhaseFlip,
)
from .parametric import CPHASE, CRX, CRY, CRZ, PHASE, RX, RY, RZ, U
from .primitive import (
    CNOT,
    CSWAP,
    CY,
    CZ,
    SWAP,
    H,
    I,
    N,
    Projector,
    S,
    SDagger,
    T,
    Toffoli,
    X,
    Y,
    Z,
)
from .time_dependent.mesolve import mesolve
from .time_dependent.sesolve import sesolve
from .utils import (
    DEFAULT_MATRIX_DTYPE,
    DEFAULT_REAL_DTYPE,
    DiffMode,
    inner_prod,
    is_normalized,
    overlap,
    product_state,
    random_state,
    uniform_state,
    zero_state,
)

__all__ = [
    "torch_call",
    "Embedding",
    "run",
    "sample",
    "expectation",
    "Add",
    "HamiltonianEvolution",
    "Scale",
    "Merge",
    "QuantumCircuit",
    "Sequence",
    "CPHASE",
    "CRX",
    "CRY",
    "CRZ",
    "PHASE",
    "RX",
    "RY",
    "RZ",
    "U",
    "DEFAULT_MATRIX_DTYPE",
    "DEFAULT_REAL_DTYPE",
    "DiffMode",
    "inner_prod",
    "is_normalized",
    "overlap",
    "random_state",
    "uniform_state",
    "zero_state",
    "CNOT",
    "CSWAP",
    "CY",
    "CZ",
    "SWAP",
    "H",
    "I",
    "N",
    "Projector",
    "S",
    "SDagger",
    "T",
    "Toffoli",
    "X",
    "Y",
    "Z",
    "apply_operator",
    "Observable",
    "DiagonalObservable",
    "sesolve",
    "mesolve",
]<|MERGE_RESOLUTION|>--- conflicted
+++ resolved
@@ -56,10 +56,7 @@
 from .api import expectation, run, sample
 from .apply import apply_operator
 from .circuit import Merge, QuantumCircuit, Sequence
-<<<<<<< HEAD
-from .embed import Embedding, torch_call
-=======
->>>>>>> e2b48603
+from .embed import Embedding
 from .noise import (
     AmplitudeDamping,
     BitFlip,
