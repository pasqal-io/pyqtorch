# # Licensed under the Apache License, Version 2.0 (the "License");
# # you may not use this file except in compliance with the License.
# # You may obtain a copy of the License at
# #     http://www.apache.org/licenses/LICENSE-2.0
# # Unless required by applicable law or agreed to in writing, software
# # distributed under the License is distributed on an "AS IS" BASIS,
# # WITHOUT WARRANTIES OR CONDITIONS OF ANY KIND, either express or implied.
# # See the License for the specific language governing permissions and
# # limitations under the License.
from __future__ import annotations

import logging
import os
import sys

logging_levels = {
    "DEBUG": logging.DEBUG,
    "INFO": logging.INFO,
    "WARNING": logging.WARNING,
    "ERROR": logging.ERROR,
    "CRITICAL": logging.CRITICAL,
}

LOG_LEVEL: str = os.environ.get("PYQ_LOG_LEVEL", "").upper()


# if LOG_LEVEL:
LOG_LEVEL: int = logging_levels.get(LOG_LEVEL, logging.INFO)  # type: ignore[arg-type, no-redef]
# If logger not setup, add handler to stderr
# else use setup presumably from Qadence
handle = None
if __name__ not in logging.Logger.manager.loggerDict.keys():
    handle = logging.StreamHandler(sys.stderr)
    handle.set_name("console")

logger = logging.getLogger(__name__)
if handle:
    logger.addHandler(handle)
[
    h.setLevel(LOG_LEVEL)  # type: ignore[func-returns-value]
    for h in logger.handlers
    if h.get_name() == "console"
]
logger.setLevel(LOG_LEVEL)

logger.info(f"PyQTorch logger successfully setup with log level {LOG_LEVEL}")


from .analog import (
    Add,
    DiagonalObservable,
    HamiltonianEvolution,
    Observable,
    Scale,
)
from .api import expectation, run, sample
from .apply import apply_operator
<<<<<<< HEAD
from .circuit import DropoutQuantumCircuit, Merge, QuantumCircuit, Sequence, run, sample
=======
from .circuit import Merge, QuantumCircuit, Sequence
>>>>>>> e2b48603
from .noise import (
    AmplitudeDamping,
    BitFlip,
    Depolarizing,
    GeneralizedAmplitudeDamping,
    PauliChannel,
    PhaseDamping,
    PhaseFlip,
)
from .parametric import CPHASE, CRX, CRY, CRZ, PHASE, RX, RY, RZ, U
from .primitive import (
    CNOT,
    CSWAP,
    CY,
    CZ,
    SWAP,
    H,
    I,
    N,
    Projector,
    S,
    SDagger,
    T,
    Toffoli,
    X,
    Y,
    Z,
)
from .time_dependent.mesolve import mesolve
from .time_dependent.sesolve import sesolve
from .utils import (
    DEFAULT_MATRIX_DTYPE,
    DEFAULT_REAL_DTYPE,
    DiffMode,
    inner_prod,
    is_normalized,
    overlap,
    product_state,
    random_state,
    uniform_state,
    zero_state,
)

__all__ = [
    "run",
    "sample",
    "expectation",
    "Add",
    "HamiltonianEvolution",
    "Scale",
    "Merge",
    "QuantumCircuit",
    "DropoutQuantumCircuit",
    "Sequence",
    "CPHASE",
    "CRX",
    "CRY",
    "CRZ",
    "PHASE",
    "RX",
    "RY",
    "RZ",
    "U",
    "DEFAULT_MATRIX_DTYPE",
    "DEFAULT_REAL_DTYPE",
    "DiffMode",
    "inner_prod",
    "is_normalized",
    "overlap",
    "random_state",
    "uniform_state",
    "zero_state",
    "CNOT",
    "CSWAP",
    "CY",
    "CZ",
    "SWAP",
    "H",
    "I",
    "N",
    "Projector",
    "S",
    "SDagger",
    "T",
    "Toffoli",
    "X",
    "Y",
    "Z",
    "apply_operator",
    "Observable",
    "DiagonalObservable",
    "sesolve",
    "mesolve",
]<|MERGE_RESOLUTION|>--- conflicted
+++ resolved
@@ -55,11 +55,7 @@
 )
 from .api import expectation, run, sample
 from .apply import apply_operator
-<<<<<<< HEAD
 from .circuit import DropoutQuantumCircuit, Merge, QuantumCircuit, Sequence, run, sample
-=======
-from .circuit import Merge, QuantumCircuit, Sequence
->>>>>>> e2b48603
 from .noise import (
     AmplitudeDamping,
     BitFlip,
