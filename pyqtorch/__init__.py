# # Licensed under the Apache License, Version 2.0 (the "License");
# # you may not use this file except in compliance with the License.
# # You may obtain a copy of the License at
# #     http://www.apache.org/licenses/LICENSE-2.0
# # Unless required by applicable law or agreed to in writing, software
# # distributed under the License is distributed on an "AS IS" BASIS,
# # WITHOUT WARRANTIES OR CONDITIONS OF ANY KIND, either express or implied.
# # See the License for the specific language governing permissions and
# # limitations under the License.
from __future__ import annotations

import logging
import os
import sys

logging_levels = {
    "DEBUG": logging.DEBUG,
    "INFO": logging.INFO,
    "WARNING": logging.WARNING,
    "ERROR": logging.ERROR,
    "CRITICAL": logging.CRITICAL,
}

LOG_LEVEL: str = os.environ.get("PYQ_LOG_LEVEL", "").upper()


# if LOG_LEVEL:
LOG_LEVEL: int = logging_levels.get(LOG_LEVEL, logging.INFO)  # type: ignore[arg-type, no-redef]
# If logger not setup, add handler to stderr
# else use setup presumably from Qadence
handle = None
if __name__ not in logging.Logger.manager.loggerDict.keys():
    handle = logging.StreamHandler(sys.stderr)
    handle.set_name("console")

logger = logging.getLogger(__name__)
if handle:
    logger.addHandler(handle)
[
    h.setLevel(LOG_LEVEL)  # type: ignore[func-returns-value]
    for h in logger.handlers
    if h.get_name() == "console"
]
logger.setLevel(LOG_LEVEL)

logger.info(f"PyQTorch logger successfully setup with log level {LOG_LEVEL}")


from .adjoint import expectation
from .analog import (
    Add,
    DiagonalObservable,
    HamiltonianEvolution,
    Observable,
    Scale,
)
from .apply import apply_operator
<<<<<<< HEAD
from .circuit import DropoutQuantumCircuit, Merge, QuantumCircuit, Sequence
=======
from .circuit import Merge, QuantumCircuit, Sequence, run, sample
from .noise import (
    AmplitudeDamping,
    BitFlip,
    Depolarizing,
    GeneralizedAmplitudeDamping,
    PauliChannel,
    PhaseDamping,
    PhaseFlip,
)
>>>>>>> dd1f03c0
from .parametric import CPHASE, CRX, CRY, CRZ, PHASE, RX, RY, RZ, U
from .primitive import (
    CNOT,
    CSWAP,
    CY,
    CZ,
    SWAP,
    H,
    I,
    N,
    Projector,
    S,
    SDagger,
    T,
    Toffoli,
    X,
    Y,
    Z,
)
from .time_dependent.mesolve import mesolve
from .time_dependent.sesolve import sesolve
from .utils import (
    DEFAULT_MATRIX_DTYPE,
    DEFAULT_REAL_DTYPE,
    DiffMode,
    inner_prod,
    is_normalized,
    overlap,
    product_state,
    random_state,
    uniform_state,
    zero_state,
)

__all__ = [
    "run",
    "sample",
    "expectation",
    "Add",
    "HamiltonianEvolution",
    "Scale",
    "Merge",
    "QuantumCircuit",
    "Sequence",
    "CPHASE",
    "CRX",
    "CRY",
    "CRZ",
    "PHASE",
    "RX",
    "RY",
    "RZ",
    "U",
    "DEFAULT_MATRIX_DTYPE",
    "DEFAULT_REAL_DTYPE",
    "DiffMode",
    "inner_prod",
    "is_normalized",
    "overlap",
    "random_state",
    "uniform_state",
    "zero_state",
    "CNOT",
    "CSWAP",
    "CY",
    "CZ",
    "SWAP",
    "H",
    "I",
    "N",
    "Projector",
    "S",
    "SDagger",
    "T",
    "Toffoli",
    "X",
    "Y",
    "Z",
    "apply_operator",
    "Observable",
    "DiagonalObservable",
    "sesolve",
    "mesolve",
]<|MERGE_RESOLUTION|>--- conflicted
+++ resolved
@@ -55,20 +55,7 @@
     Scale,
 )
 from .apply import apply_operator
-<<<<<<< HEAD
-from .circuit import DropoutQuantumCircuit, Merge, QuantumCircuit, Sequence
-=======
-from .circuit import Merge, QuantumCircuit, Sequence, run, sample
-from .noise import (
-    AmplitudeDamping,
-    BitFlip,
-    Depolarizing,
-    GeneralizedAmplitudeDamping,
-    PauliChannel,
-    PhaseDamping,
-    PhaseFlip,
-)
->>>>>>> dd1f03c0
+from .circuit import Merge, QuantumCircuit, Sequence, DropoutQuantumCircuit
 from .parametric import CPHASE, CRX, CRY, CRZ, PHASE, RX, RY, RZ, U
 from .primitive import (
     CNOT,
@@ -112,6 +99,7 @@
     "Scale",
     "Merge",
     "QuantumCircuit",
+    "DropoutQuantumCircuit",
     "Sequence",
     "CPHASE",
     "CRX",
