--- conflicted
+++ resolved
@@ -276,9 +276,6 @@
                     else:
                         grads[op.param_name] = vjp(op, values)
 
-<<<<<<< HEAD
-        return (None, None, None, None, None, *[grads[p] for p in ctx.param_names])
-=======
         return (
             None,
             None,
@@ -288,7 +285,6 @@
             None,
             *[grads[p] for p in ctx.param_names],
         )
->>>>>>> 10bdf9b9
 
 
 def check_support_psr(circuit: QuantumCircuit):
@@ -318,15 +314,6 @@
             )
         if isinstance(op, Sequence):
             for subop in op.flatten():
-                if isinstance(subop, Scale) or isinstance(subop, HamiltonianEvolution):
-                    raise ValueError(
-                        f"PSR is not applicable as circuit contains \
-<<<<<<< HEAD
-                            an operation of type: {type(subop)}."
-=======
-                        an operation of type: {type(subop)}."
->>>>>>> 10bdf9b9
-                    )
                 if isinstance(subop, Parametric):
                     if isinstance(subop.param_name, str):
                         param_names.append(subop.param_name)
