--- conflicted
+++ resolved
@@ -306,10 +306,8 @@
                         if len(subop.spectral_gap) > 1:
                             raise NotImplementedError("Multi-gap is not yet supported.")
                         param_names.append(subop.param_name)
-<<<<<<< HEAD
-=======
-
->>>>>>> 0a92458f
+                if len(subop.spectral_gap) > 1:
+                    raise NotImplementedError("Multi-gap is not yet supported.")
         elif isinstance(op, Parametric):
             if isinstance(op.param_name, str):
                 param_names.append(op.param_name)
