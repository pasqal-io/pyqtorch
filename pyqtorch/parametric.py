--- conflicted
+++ resolved
@@ -29,21 +29,10 @@
         self.register_buffer("identity", OPERATIONS_DICT["I"])
         self.param_name = param_name
 
-<<<<<<< HEAD
-        def parse_values(
-            values: dict[str, torch.Tensor] | torch.Tensor = {}
-        ) -> torch.Tensor:
-            return Parametric._expand_values(values[self.param_name])
-
-        def parse_tensor(
-            values: dict[str, torch.Tensor] | torch.Tensor = {}
-        ) -> torch.Tensor:
-=======
         def parse_values(values: dict[str, Tensor] | Tensor = dict()) -> Tensor:
             return Parametric._expand_values(values[self.param_name])
 
         def parse_tensor(values: dict[str, Tensor] | Tensor = dict()) -> Tensor:
->>>>>>> f29109cc
             return Parametric._expand_values(values)
 
         self.parse_values = parse_tensor if param_name == "" else parse_values
@@ -281,11 +270,5 @@
             RZ(self.qubit_support[0], self.omega),
         ]
 
-<<<<<<< HEAD
-    def jacobian_decomposed(
-        self, values: dict[str, torch.Tensor] = {}
-    ) -> list[Operator]:
-=======
     def jacobian_decomposed(self, values: dict[str, Tensor] = dict()) -> list[Operator]:
->>>>>>> f29109cc
         return [op.jacobian(values) for op in self.digital_decomposition()]