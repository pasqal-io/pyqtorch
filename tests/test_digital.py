--- conflicted
+++ resolved
@@ -11,7 +11,6 @@
 
 import pyqtorch as pyq
 from pyqtorch.apply import apply_operator, operator_product
-<<<<<<< HEAD
 from pyqtorch.matrices import (
     DEFAULT_MATRIX_DTYPE,
     HMAT,
@@ -20,24 +19,19 @@
     YMAT,
     ZMAT,
     _dagger,
-=======
-from pyqtorch.matrices import DEFAULT_MATRIX_DTYPE, HMAT, IMAT, XMAT, YMAT, ZMAT, _dagger
+)
 from pyqtorch.noise import (
     AmplitudeDamping,
     GeneralizedAmplitudeDamping,
     Noise,
     PhaseDamping,
->>>>>>> 975d8977
 )
 from pyqtorch.parametric import Parametric
 from pyqtorch.primitive import H, I, Primitive, S, T, X, Y, Z
 from pyqtorch.utils import (
     ATOL,
-<<<<<<< HEAD
     RTOL,
-=======
     DensityMatrix,
->>>>>>> 975d8977
     density_mat,
     operator_kron,
     product_state,
@@ -504,17 +498,12 @@
     batch_size_1 = torch.randint(low=1, high=5, size=(1,)).item()
     batch_size_2 = torch.randint(low=1, high=5, size=(1,)).item()
     max_batch = max(batch_size_2, batch_size_1)
-<<<<<<< HEAD
-    op_prom = promote_operator(gate(target).unitary(), target, n_qubits).repeat(
+    op_prom = promote_operator(op.unitary(), target, n_qubits).repeat(
         1, 1, batch_size_1
     )
     op_mul = operator_product(
-        gate(target).unitary().repeat(1, 1, batch_size_2), _dagger(op_prom), target
-    )
-=======
-    op_prom = promote_operator(op.unitary(), target, n_qubits).repeat(1, 1, batch_size_1)
-    op_mul = operator_product(op.unitary().repeat(1, 1, batch_size_2), _dagger(op_prom), target)
->>>>>>> 975d8977
+        op.unitary().repeat(1, 1, batch_size_2), _dagger(op_prom), target
+    )
     assert op_mul.size() == torch.Size([2**n_qubits, 2**n_qubits, max_batch])
     assert torch.allclose(
         op_mul,
@@ -572,7 +561,6 @@
     assert torch.allclose(dm_out, dm_expect)
 
 
-<<<<<<< HEAD
 def test_circuit_tensor() -> None:
     ops = [pyq.RX(0, "theta_0"), pyq.RY(0, "theta_1"), pyq.RX(1, "theta_2")]
     circ = pyq.QuantumCircuit(2, ops)
@@ -612,7 +600,8 @@
         ),
         atol=1.0e-4,
     )
-=======
+
+
 @pytest.mark.parametrize("n_qubits", [{"low": 2, "high": 5}], indirect=True)
 def test_flip_gates(
     n_qubits: int,
@@ -632,7 +621,9 @@
     assert torch.allclose(output_state, flip_expected_state)
 
     input_state = random_input_state  # fix the same random state for every call
-    assert torch.allclose(flip_gates_prob_0(density_mat(input_state)), density_mat(input_state))
+    assert torch.allclose(
+        flip_gates_prob_0(density_mat(input_state)), density_mat(input_state)
+    )
 
     FlipGate_1, expected_op = flip_gates_prob_1
     assert torch.allclose(FlipGate_1(density_mat(input_state)), expected_op)
@@ -655,7 +646,9 @@
     assert torch.allclose(apply_gate, expected_state)
 
     input_state = random_input_state
-    assert torch.allclose(damping_gates_prob_0(input_state), density_mat(I(target)(input_state)))
+    assert torch.allclose(
+        damping_gates_prob_0(input_state), density_mat(I(target)(input_state))
+    )
 
     rho_0: DensityMatrix = density_mat(product_state("0", batch_size))
     rho_1: DensityMatrix = density_mat(product_state("1", batch_size))
@@ -664,5 +657,4 @@
     elif DampingGate == PhaseDamping:
         assert torch.allclose(DampingGate(target, rate=1)(rho_1), I(target)(rho_1))
     elif DampingGate == GeneralizedAmplitudeDamping:
-        assert torch.allclose(DampingGate(target, probability=1, rate=1)(rho_1), rho_0)
->>>>>>> 975d8977
+        assert torch.allclose(DampingGate(target, probability=1, rate=1)(rho_1), rho_0)