--- conflicted
+++ resolved
@@ -499,20 +499,6 @@
     assert torch.allclose(dm_out, dm_expect)
 
 
-<<<<<<< HEAD
-def test_dm_partial_trace() -> None:
-    n_qubits = torch.randint(low=1, high=5, size=(1,)).item()
-    batch_size = torch.randint(low=1, high=5, size=(1,)).item()
-    state_str = "".join(random.choice("01") for _ in range(n_qubits))
-    rho = density_mat(product_state(state_str, batch_size=batch_size))
-    keep_indices = random.sample(range(n_qubits), k=random.randint(1, n_qubits))
-    n_keep = len(keep_indices)
-    state_reduice_str = "".join([state_str[i] for i in keep_indices])
-    rho_reduice = dm_partial_trace(rho, keep_indices)
-    assert rho_reduice.shape == torch.Size([2**n_keep, 2**n_keep, batch_size])
-    assert torch.allclose(
-        rho_reduice, density_mat(product_state(state_reduice_str, batch_size=batch_size))
-=======
 def test_circuit_tensor() -> None:
     ops = [pyq.RX(0, "theta_0"), pyq.RY(0, "theta_1"), pyq.RX(1, "theta_2")]
     circ = pyq.QuantumCircuit(2, ops)
@@ -622,5 +608,19 @@
     assert torch.allclose(
         gate(target, "theta")(state, {"theta": param_val}),
         gate(target, param_val)(state),
->>>>>>> f6deddfc
+    )
+
+
+def test_dm_partial_trace() -> None:
+    n_qubits = torch.randint(low=1, high=5, size=(1,)).item()
+    batch_size = torch.randint(low=1, high=5, size=(1,)).item()
+    state_str = "".join(random.choice("01") for _ in range(n_qubits))
+    rho = density_mat(product_state(state_str, batch_size=batch_size))
+    keep_indices = random.sample(range(n_qubits), k=random.randint(1, n_qubits))
+    n_keep = len(keep_indices)
+    state_reduice_str = "".join([state_str[i] for i in keep_indices])
+    rho_reduice = dm_partial_trace(rho, keep_indices)
+    assert rho_reduice.shape == torch.Size([2**n_keep, 2**n_keep, batch_size])
+    assert torch.allclose(
+        rho_reduice, density_mat(product_state(state_reduice_str, batch_size=batch_size))
     )