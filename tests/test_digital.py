--- conflicted
+++ resolved
@@ -12,12 +12,8 @@
 from pyqtorch.apply import apply_operator
 from pyqtorch.matrices import DEFAULT_MATRIX_DTYPE, IMAT, ZMAT
 from pyqtorch.parametric import Parametric
-<<<<<<< HEAD
 from pyqtorch.primitive import H
-from pyqtorch.utils import product_state, promote_ope
-=======
-from pyqtorch.utils import ATOL, density_mat, product_state, random_state
->>>>>>> 895b1790
+from pyqtorch.utils import ATOL, density_mat, product_state, promote_ope, random_state
 
 state_000 = product_state("000")
 state_001 = product_state("001")
@@ -296,46 +292,6 @@
     )
 
 
-<<<<<<< HEAD
-def test_promote() -> None:
-    target = 0
-    n_qubits = 2
-    batch_size = 2
-    h = H(target).unitary()
-    h_prom_func = promote_ope(h, target, n_qubits, batch_size)
-    assert h_prom_func.size() == torch.Size(
-        [2**n_qubits, 2**n_qubits, batch_size]
-    ), "The density matrix is not a matrix."
-    h_prom_ideal = torch.tensor(
-        [
-            [
-                [0.7071 + 0.0j, 0.7071 + 0.0j],
-                [0.0000 + 0.0j, 0.0000 + 0.0j],
-                [0.7071 + 0.0j, 0.7071 + 0.0j],
-                [0.0000 + 0.0j, 0.0000 + 0.0j],
-            ],
-            [
-                [0.0000 + 0.0j, 0.0000 + 0.0j],
-                [0.7071 + 0.0j, 0.7071 + 0.0j],
-                [0.0000 + 0.0j, 0.0000 + 0.0j],
-                [0.7071 + 0.0j, 0.7071 + 0.0j],
-            ],
-            [
-                [0.7071 + 0.0j, 0.7071 + 0.0j],
-                [0.0000 + 0.0j, 0.0000 + 0.0j],
-                [-0.7071 + 0.0j, -0.7071 + 0.0j],
-                [0.0000 + 0.0j, 0.0000 + 0.0j],
-            ],
-            [
-                [0.0000 + 0.0j, 0.0000 + 0.0j],
-                [0.7071 + 0.0j, 0.7071 + 0.0j],
-                [0.0000 + 0.0j, 0.0000 + 0.0j],
-                [-0.7071 + 0.0j, -0.7071 + 0.0j],
-            ],
-        ]
-    )
-    assert torch.allclose(h_prom_ideal, h_prom_func), "The promoted operator is not correct."
-=======
 @pytest.mark.parametrize("n_qubits,batch_size", torch.randint(1, 6, (8, 2)))
 def test_dm(n_qubits: Tensor, batch_size: Tensor) -> None:
     # Test without batches:
@@ -367,4 +323,43 @@
     dm = density_mat(state_cat)
     assert dm.size() == torch.Size([2**n_qubits, 2**n_qubits, batch_size])
     assert torch.allclose(dm, dm_proj)
->>>>>>> 895b1790
+
+
+def test_promote() -> None:
+    target = 0
+    n_qubits = 2
+    batch_size = 2
+    h = H(target).unitary()
+    h_prom_func = promote_ope(h, target, n_qubits, batch_size)
+    assert h_prom_func.size() == torch.Size(
+        [2**n_qubits, 2**n_qubits, batch_size]
+    ), "The density matrix is not a matrix."
+    h_prom_ideal = torch.tensor(
+        [
+            [
+                [0.7071 + 0.0j, 0.7071 + 0.0j],
+                [0.0000 + 0.0j, 0.0000 + 0.0j],
+                [0.7071 + 0.0j, 0.7071 + 0.0j],
+                [0.0000 + 0.0j, 0.0000 + 0.0j],
+            ],
+            [
+                [0.0000 + 0.0j, 0.0000 + 0.0j],
+                [0.7071 + 0.0j, 0.7071 + 0.0j],
+                [0.0000 + 0.0j, 0.0000 + 0.0j],
+                [0.7071 + 0.0j, 0.7071 + 0.0j],
+            ],
+            [
+                [0.7071 + 0.0j, 0.7071 + 0.0j],
+                [0.0000 + 0.0j, 0.0000 + 0.0j],
+                [-0.7071 + 0.0j, -0.7071 + 0.0j],
+                [0.0000 + 0.0j, 0.0000 + 0.0j],
+            ],
+            [
+                [0.0000 + 0.0j, 0.0000 + 0.0j],
+                [0.7071 + 0.0j, 0.7071 + 0.0j],
+                [0.0000 + 0.0j, 0.0000 + 0.0j],
+                [-0.7071 + 0.0j, -0.7071 + 0.0j],
+            ],
+        ]
+    )
+    assert torch.allclose(h_prom_ideal, h_prom_func), "The promoted operator is not correct."