--- conflicted
+++ resolved
@@ -13,17 +13,6 @@
 torch.manual_seed(0)
 torch.use_deterministic_algorithms(True)
 
-<<<<<<< HEAD
-from pyqtorch.core import batched_operation, operation, circuit  # noqa: E402
-from pyqtorch.core.circuit import QuantumCircuit  # noqa: E402
-from pyqtorch.core.operation import hamiltonian_evolution, hamiltonian_evolution_eig  # noqa: E402
-from pyqtorch.core.batched_operation import (  # noqa: E402
-    batched_hamiltonian_evolution,
-    batched_hamiltonian_evolution_eig,
-)
-from pyqtorch.matrices import generate_ising_from_graph  # noqa: E402
-
-=======
 from pyqtorch.core import batched_operation, operation, circuit
 from pyqtorch.core.circuit import QuantumCircuit
 from pyqtorch.core.operation import hamiltonian_evolution, hamiltonian_evolution_eig
@@ -32,7 +21,6 @@
     batched_hamiltonian_evolution_eig,
 )
 from pyqtorch.matrices import generate_ising_from_graph
->>>>>>> 3d51726f
 
 state_00 = torch.tensor([[1, 0], [0, 0]], dtype=torch.cdouble).unsqueeze(2)
 state_10 = torch.tensor([[0, 1], [0, 0]], dtype=torch.cdouble).unsqueeze(2)
@@ -52,11 +40,7 @@
     psi = qc.uniform_state(1)
     psi_0 = copy.deepcopy(psi)
 
-<<<<<<< HEAD
-    def overlap(state1, state2) -> float:
-=======
     def overlap(state1: torch.Tensor, state2: torch.Tensor) -> float:
->>>>>>> 3d51726f
         N = len(state1.shape) - 1
         state1_T = torch.transpose(state1, N, 0)
         overlap = torch.tensordot(state1_T, state2, dims=N)
@@ -78,11 +62,7 @@
     psi = qc.uniform_state(1)
     psi_0 = copy.deepcopy(psi)
 
-<<<<<<< HEAD
-    def overlap(state1, state2) -> float:
-=======
     def overlap(state1: torch.Tensor, state2: torch.Tensor) -> float:
->>>>>>> 3d51726f
         N = len(state1.shape) - 1
         state1_T = torch.transpose(state1, N, 0)
         overlap = torch.tensordot(state1_T, state2, dims=N)
@@ -104,11 +84,7 @@
     psi = qc.uniform_state(batch_size=2)
     psi_0 = copy.deepcopy(psi)
 
-<<<<<<< HEAD
-    def overlap(state1, state2) -> list[float]:
-=======
     def overlap(state1: torch.Tensor, state2: torch.Tensor) -> list[float]:
->>>>>>> 3d51726f
         N = len(state1.shape) - 1
         state1_T = torch.transpose(state1, N, 0)
         overlap = torch.tensordot(state1_T, state2, dims=N)
