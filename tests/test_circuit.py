from __future__ import annotations

import random

import pytest
import torch
from torch import Tensor

import pyqtorch as pyq
from pyqtorch import DiffMode, expectation
from pyqtorch.circuit import QuantumCircuit
from pyqtorch.matrices import COMPLEX_TO_REAL_DTYPES
from pyqtorch.noise import Noise
from pyqtorch.parametric import Parametric
from pyqtorch.primitive import Primitive
from pyqtorch.utils import GRADCHECK_ATOL, DensityMatrix


def test_adjoint_diff() -> None:
    rx = pyq.RX(0, param_name="theta_0")
    cry = pyq.CPHASE(0, 1, param_name="theta_1")
    rz = pyq.RZ(2, param_name="theta_2")
    cnot = pyq.CNOT(1, 2)
    ops = [rx, cry, rz, cnot]
    n_qubits = 3
    circ = pyq.QuantumCircuit(n_qubits, ops)
    obs = pyq.QuantumCircuit(n_qubits, [pyq.Z(0)])

    theta_0_value = torch.pi / 2
    theta_1_value = torch.pi
    theta_2_value = torch.pi / 4

    state = pyq.zero_state(n_qubits)

    theta_0_ad = torch.tensor([theta_0_value], requires_grad=True)
    thetas_0_adjoint = torch.tensor([theta_0_value], requires_grad=True)

    theta_1_ad = torch.tensor([theta_1_value], requires_grad=True)
    thetas_1_adjoint = torch.tensor([theta_1_value], requires_grad=True)

    theta_2_ad = torch.tensor([theta_2_value], requires_grad=True)
    thetas_2_adjoint = torch.tensor([theta_2_value], requires_grad=True)

    values_ad = {"theta_0": theta_0_ad, "theta_1": theta_1_ad, "theta_2": theta_2_ad}
    values_adjoint = {
        "theta_0": thetas_0_adjoint,
        "theta_1": thetas_1_adjoint,
        "theta_2": thetas_2_adjoint,
    }
    exp_ad = expectation(circ, state, values_ad, obs, DiffMode.AD)
    exp_adjoint = expectation(circ, state, values_adjoint, obs, DiffMode.ADJOINT)

    grad_ad = torch.autograd.grad(
        exp_ad, tuple(values_ad.values()), torch.ones_like(exp_ad)
    )

    grad_adjoint = torch.autograd.grad(
        exp_adjoint, tuple(values_adjoint.values()), torch.ones_like(exp_adjoint)
    )

    assert len(grad_ad) == len(grad_adjoint)
    for i in range(len(grad_ad)):
        assert torch.allclose(grad_ad[i], grad_adjoint[i])


@pytest.mark.parametrize("dtype", [torch.complex64, torch.complex128])
@pytest.mark.parametrize("batch_size", [1, 5])
@pytest.mark.parametrize("n_qubits", [3, 4])
def test_differentiate_circuit(
    dtype: torch.dtype, batch_size: int, n_qubits: int
) -> None:
    ops = [
        pyq.Y(1),
        pyq.RX(0, "theta_0"),
        pyq.PHASE(0, "theta_1"),
        pyq.CSWAP(0, (1, 2)),
        pyq.CRX(1, 2, "theta_2"),
        pyq.CPHASE(1, 2, "theta_3"),
        pyq.CNOT(0, 1),
        pyq.Toffoli((2, 1), 0),
    ]
    theta_0_value = torch.rand(1, dtype=dtype)
    theta_1_value = torch.rand(1, dtype=dtype)
    theta_2_value = torch.rand(1, dtype=dtype)
    theta_3_value = torch.rand(1, dtype=dtype)
    circ = pyq.QuantumCircuit(n_qubits, ops).to(dtype)
    state = pyq.random_state(n_qubits, batch_size, dtype=dtype)

    theta_0_ad = torch.tensor([theta_0_value], requires_grad=True)
    theta_0_adjoint = torch.tensor([theta_0_value], requires_grad=True)

    theta_1_ad = torch.tensor([theta_1_value], requires_grad=True)
    theta_1_adjoint = torch.tensor([theta_1_value], requires_grad=True)

    theta_2_ad = torch.tensor([theta_2_value], requires_grad=True)
    theta_2_adjoint = torch.tensor([theta_2_value], requires_grad=True)

    theta_3_ad = torch.tensor([theta_3_value], requires_grad=True)
    theta_3_adjoint = torch.tensor([theta_3_value], requires_grad=True)

    values_ad = torch.nn.ParameterDict(
        {
            "theta_0": theta_0_ad,
            "theta_1": theta_1_ad,
            "theta_2": theta_2_ad,
            "theta_3": theta_3_ad,
        }
    ).to(COMPLEX_TO_REAL_DTYPES[dtype])
    values_adjoint = torch.nn.ParameterDict(
        {
            "theta_0": theta_0_adjoint,
            "theta_1": theta_1_adjoint,
            "theta_2": theta_2_adjoint,
            "theta_3": theta_3_adjoint,
        }
    ).to(COMPLEX_TO_REAL_DTYPES[dtype])

    obs = pyq.QuantumCircuit(n_qubits, [pyq.Z(0)]).to(dtype)
    exp_ad = expectation(circ, state, values_ad, obs, DiffMode.AD)
    exp_adjoint = expectation(circ, state, values_adjoint, obs, DiffMode.ADJOINT)

    grad_ad = torch.autograd.grad(
        exp_ad, tuple(values_ad.values()), torch.ones_like(exp_ad)
    )

    grad_adjoint = torch.autograd.grad(
        exp_adjoint, tuple(values_adjoint.values()), torch.ones_like(exp_adjoint)
    )

    assert len(grad_ad) == len(grad_adjoint)
    for i in range(len(grad_ad)):
        assert torch.allclose(grad_ad[i], grad_adjoint[i], atol=GRADCHECK_ATOL)


def test_device_inference() -> None:
    ops = [pyq.RX(0), pyq.RX(0)]
    circ = pyq.QuantumCircuit(2, ops)
    nested_circ = pyq.QuantumCircuit(2, [circ, circ])
    assert nested_circ._device is not None


def test_adjoint_duplicate_params() -> None:
    n_qubits = 2
    ops = [pyq.RX(0, param_name="theta_0"), pyq.RX(0, param_name="theta_0")]
    theta_vals = torch.arange(0, torch.pi, 0.05, requires_grad=True)
    circ = pyq.QuantumCircuit(n_qubits, ops)
    obs = pyq.QuantumCircuit(n_qubits, [pyq.Z(0)])
    init_state = pyq.zero_state(n_qubits)
    values = {"theta_0": theta_vals}
    exp_ad = expectation(circ, init_state, values, obs, DiffMode.AD)
    exp_adjoint = expectation(circ, init_state, values, obs, DiffMode.ADJOINT)
    grad_ad = torch.autograd.grad(
        exp_ad, tuple(values.values()), torch.ones_like(exp_ad)
    )[0]
    grad_adjoint = torch.autograd.grad(
        exp_adjoint, tuple(values.values()), torch.ones_like(exp_adjoint)
    )[0]
    assert torch.allclose(grad_ad, grad_adjoint)


@pytest.mark.parametrize("fn", [pyq.X, pyq.Z, pyq.Y])
def test_scale(fn: pyq.primitive.Primitive) -> None:
    n_qubits = torch.randint(low=1, high=4, size=(1,)).item()
    target = random.choice([i for i in range(n_qubits)])
    state = pyq.random_state(n_qubits)
    gate = fn(target)
    values = {"scale": torch.rand(1)}
    wf = values["scale"] * pyq.QuantumCircuit(2, [gate])(state, {})
    scaledwf_primitive = pyq.Scale(gate, "scale")(state, values)
    scaledwf_composite = pyq.Scale(pyq.Sequence([gate]), "scale")(state, values)
    assert torch.allclose(wf, scaledwf_primitive)
    assert torch.allclose(wf, scaledwf_composite)


def test_add() -> None:
    num_gates = 2
    fns = [pyq.X, pyq.Y, pyq.Z, pyq.S, pyq.H, pyq.T]
    ops = []
    n_qubits = torch.randint(low=1, high=4, size=(1,)).item()
    state = pyq.random_state(n_qubits)
    chosen_gate_ids = torch.randint(0, len(fns) - 1, size=(num_gates,))
    for id in chosen_gate_ids:
        target = random.choice([i for i in range(n_qubits)])
        ops.append(fns[id](target))

    assert torch.allclose(pyq.Add(ops)(state), ops[0](state) + ops[1](state))


def test_merge() -> None:
    ops = [pyq.RX(0, "theta_0"), pyq.RY(0, "theta_1"), pyq.RX(0, "theta_2")]
    circ = pyq.QuantumCircuit(2, ops)
    mergecirc = pyq.Merge(ops)
    state = pyq.random_state(2)
    values = {f"theta_{i}": torch.rand(1) for i in range(3)}
    assert torch.allclose(circ(state, values), mergecirc(state, values))


@pytest.mark.xfail(
    reason="Can only merge single qubit gates acting on the same qubit support."
)
def test_merge_different_sup_expect_fail() -> None:
    ops = [pyq.RX(0, "theta_0"), pyq.RY(1, "theta_1")]
    pyq.Merge(ops)


@pytest.mark.xfail(
    reason="Can only merge single qubit gates acting on the same qubit support."
)
def test_merge_multiqubit_expect_fail() -> None:
    ops = [pyq.CNOT(0, 1), pyq.RY(1, "theta_1")]
    pyq.Merge(ops)


@pytest.mark.parametrize("batch_size", [1, 2, 3])
def test_merge_different_batchsize(batch_size: int) -> None:
    ops = [pyq.X(0), pyq.RX(0, "theta_0")]
    mergecirc = pyq.Merge(ops)
    for bs in [1, batch_size]:
        mergecirc(pyq.random_state(2, bs), {"theta_0": torch.rand(batch_size)})
        mergecirc(pyq.random_state(2, batch_size), {"theta_0": torch.rand(bs)})


<<<<<<< HEAD
@pytest.mark.xfail  # investigate
@pytest.mark.parametrize("dtype", [torch.complex64, torch.complex128])
@pytest.mark.parametrize("batch_size", [1, 5])
@pytest.mark.parametrize("n_qubits", [2])
def test_adjoint_scale(dtype: torch.dtype, batch_size: int, n_qubits: int) -> None:
    ops = [pyq.Scale(pyq.X(0), "theta_4")]

    theta_4_value = torch.rand(1, dtype=dtype)
    circ = pyq.QuantumCircuit(n_qubits, ops).to(dtype)

    state = pyq.random_state(n_qubits, batch_size, dtype=dtype)

    theta_4_ad = torch.tensor([theta_4_value], requires_grad=True)
    theta_4_adjoint = torch.tensor([theta_4_value], requires_grad=True)

    values_ad = torch.nn.ParameterDict(
        {
            "theta_4": theta_4_ad,
        }
    ).to(COMPLEX_TO_REAL_DTYPES[dtype])
    values_adjoint = torch.nn.ParameterDict(
        {
            "theta_4": theta_4_adjoint,
        }
    ).to(COMPLEX_TO_REAL_DTYPES[dtype])

    obs = pyq.QuantumCircuit(n_qubits, [pyq.Z(0)]).to(dtype)
    exp_ad = expectation(circ, state, values_ad, obs, DiffMode.AD)
    exp_adjoint = expectation(circ, state, values_adjoint, obs, DiffMode.ADJOINT)

    grad_ad = torch.autograd.grad(
        exp_ad, tuple(values_ad.values()), torch.ones_like(exp_ad)
    )

    grad_adjoint = torch.autograd.grad(
        exp_adjoint, tuple(values_adjoint.values()), torch.ones_like(exp_adjoint)
    )

    assert len(grad_ad) == len(grad_adjoint)
    for i in range(len(grad_ad)):
        assert torch.allclose(grad_ad[i], grad_adjoint[i], atol=GRADCHECK_ATOL)
=======
@pytest.mark.xfail(reason="Hamiltonians can only be constructed from Scale, Add and Primitive.")
def test_ham_expect_fail() -> None:
    ops = [pyq.Z(0), pyq.RY(1, "theta_1")]
    ham = pyq.Hamiltonian(ops)


@pytest.mark.parametrize("n_qubits", [{"low": 2, "high": 5}], indirect=True)
@pytest.mark.parametrize("batch_size", [{"low": 1, "high": 5}], indirect=True)
def test_noise_circ(
    n_qubits: int,
    batch_size: int,
    random_input_state: Tensor,
    random_gate: Primitive,
    random_noise_gate: Noise,
    random_rotation_gate: Parametric,
) -> None:
    OPERATORS = [random_gate, random_noise_gate, random_rotation_gate]
    random.shuffle(OPERATORS)
    circ = QuantumCircuit(n_qubits, OPERATORS)

    values = {random_rotation_gate.param_name: torch.rand(1)}
    output_state = circ(random_input_state, values)
    assert isinstance(output_state, DensityMatrix)
    assert output_state.shape == torch.Size([2**n_qubits, 2**n_qubits, batch_size])

    diag_sums = []
    for i in range(batch_size):
        diag_batch = torch.diagonal(output_state[:, :, i], dim1=0, dim2=1)
        diag_sums.append(torch.sum(diag_batch))
    diag_sum = torch.stack(diag_sums)
    assert torch.allclose(diag_sum, torch.ones((batch_size,), dtype=torch.cdouble))
>>>>>>> 975d8977
<|MERGE_RESOLUTION|>--- conflicted
+++ resolved
@@ -220,7 +220,6 @@
         mergecirc(pyq.random_state(2, batch_size), {"theta_0": torch.rand(bs)})
 
 
-<<<<<<< HEAD
 @pytest.mark.xfail  # investigate
 @pytest.mark.parametrize("dtype", [torch.complex64, torch.complex128])
 @pytest.mark.parametrize("batch_size", [1, 5])
@@ -262,11 +261,6 @@
     assert len(grad_ad) == len(grad_adjoint)
     for i in range(len(grad_ad)):
         assert torch.allclose(grad_ad[i], grad_adjoint[i], atol=GRADCHECK_ATOL)
-=======
-@pytest.mark.xfail(reason="Hamiltonians can only be constructed from Scale, Add and Primitive.")
-def test_ham_expect_fail() -> None:
-    ops = [pyq.Z(0), pyq.RY(1, "theta_1")]
-    ham = pyq.Hamiltonian(ops)
 
 
 @pytest.mark.parametrize("n_qubits", [{"low": 2, "high": 5}], indirect=True)
@@ -293,5 +287,4 @@
         diag_batch = torch.diagonal(output_state[:, :, i], dim1=0, dim2=1)
         diag_sums.append(torch.sum(diag_batch))
     diag_sum = torch.stack(diag_sums)
-    assert torch.allclose(diag_sum, torch.ones((batch_size,), dtype=torch.cdouble))
->>>>>>> 975d8977
+    assert torch.allclose(diag_sum, torch.ones((batch_size,), dtype=torch.cdouble))