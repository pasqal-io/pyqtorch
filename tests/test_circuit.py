--- conflicted
+++ resolved
@@ -327,6 +327,14 @@
 
     rx = pyq.RX(0, param_name=name_angle_1)
     rz = pyq.RZ(2, param_name=name_angle_2)
+@pytest.mark.parametrize("same_angle", [True, False])
+def test_all_diff(n_qubits: int, same_angle: bool) -> None:
+    name_angle_1, name_angle_2 = "theta_0", "theta_1"
+    if same_angle:
+        name_angle_2 = name_angle_1
+
+    rx = pyq.RX(0, param_name=name_angle_1)
+    rz = pyq.RZ(2, param_name=name_angle_2)
     cnot = pyq.CNOT(1, 2)
     ops = [rx, rz, cnot]
     circ = pyq.QuantumCircuit(n_qubits, ops)
@@ -338,18 +346,12 @@
 
     theta_0 = torch.tensor([theta_0_value], requires_grad=True)
 
-<<<<<<< HEAD
     if same_angle:
         values = {name_angle_1: theta_0}
     else:
         theta_1_value = torch.pi
         theta_1 = torch.tensor([theta_1_value], requires_grad=True)
         values = {name_angle_1: theta_0, name_angle_2: theta_1}
-=======
-    theta_1 = torch.tensor([theta_1_value], requires_grad=True)
-
-    values = {name_angle_1: theta_0, name_angle_2: theta_1}
->>>>>>> 894c0f61
 
     exp_ad = expectation(circ, state, values, obs, DiffMode.AD)
     exp_adjoint = expectation(circ, state, values, obs, DiffMode.ADJOINT)
