from __future__ import annotations

import random

import pytest
import torch
from torch import Tensor

import pyqtorch as pyq
from pyqtorch import DiffMode, expectation, run, sample
from pyqtorch.circuit import QuantumCircuit
from pyqtorch.matrices import COMPLEX_TO_REAL_DTYPES
from pyqtorch.noise import Noise
from pyqtorch.parametric import Parametric
from pyqtorch.primitive import Primitive
from pyqtorch.utils import (
    GRADCHECK_ATOL,
    DensityMatrix,
    product_state,
)


# TODO add GPSR when multigap is implemented for this test
@pytest.mark.parametrize("n_qubits", [3, 4, 5])
def test_adjoint_diff(n_qubits: int) -> None:
    rx = pyq.RX(0, param_name="theta_0")
    cry = pyq.CPHASE(0, 1, param_name="theta_1")
    rz = pyq.RZ(2, param_name="theta_2")
    cnot = pyq.CNOT(1, 2)
    ops = [rx, cry, rz, cnot]
    circ = pyq.QuantumCircuit(n_qubits, ops)
    obs = pyq.QuantumCircuit(n_qubits, [pyq.Z(0)])

    theta_0_value = torch.pi / 2
    theta_1_value = torch.pi
    theta_2_value = torch.pi / 4

    state = pyq.zero_state(n_qubits)

    theta_0_ad = torch.tensor([theta_0_value], requires_grad=True)
    thetas_0_adjoint = torch.tensor([theta_0_value], requires_grad=True)

    theta_1_ad = torch.tensor([theta_1_value], requires_grad=True)
    thetas_1_adjoint = torch.tensor([theta_1_value], requires_grad=True)

    theta_2_ad = torch.tensor([theta_2_value], requires_grad=True)
    thetas_2_adjoint = torch.tensor([theta_2_value], requires_grad=True)

    values_ad = {"theta_0": theta_0_ad, "theta_1": theta_1_ad, "theta_2": theta_2_ad}
    values_adjoint = {
        "theta_0": thetas_0_adjoint,
        "theta_1": thetas_1_adjoint,
        "theta_2": thetas_2_adjoint,
    }
    exp_ad = expectation(circ, state, values_ad, obs, DiffMode.AD)
    exp_adjoint = expectation(circ, state, values_adjoint, obs, DiffMode.ADJOINT)

    grad_ad = torch.autograd.grad(
        exp_ad, tuple(values_ad.values()), torch.ones_like(exp_ad)
    )

    grad_adjoint = torch.autograd.grad(
        exp_adjoint, tuple(values_adjoint.values()), torch.ones_like(exp_adjoint)
    )

    assert len(grad_ad) == len(grad_adjoint)
    for i in range(len(grad_ad)):
        assert torch.allclose(grad_ad[i], grad_adjoint[i], atol=GRADCHECK_ATOL)


@pytest.mark.parametrize("dtype", [torch.complex64, torch.complex128])
@pytest.mark.parametrize("batch_size", [1, 5])
@pytest.mark.parametrize("n_qubits", [3, 4])
def test_differentiate_circuit(
    dtype: torch.dtype, batch_size: int, n_qubits: int
) -> None:
    ops = [
        pyq.Y(1),
        pyq.RX(0, "theta_0"),
        pyq.PHASE(0, "theta_1"),
        pyq.CSWAP(0, (1, 2)),
        pyq.CRX(1, 2, "theta_2"),
        pyq.CPHASE(1, 2, "theta_3"),
        pyq.CNOT(0, 1),
        pyq.Toffoli((2, 1), 0),
    ]
    theta_0_value = torch.rand(1, dtype=dtype)
    theta_1_value = torch.rand(1, dtype=dtype)
    theta_2_value = torch.rand(1, dtype=dtype)
    theta_3_value = torch.rand(1, dtype=dtype)
    circ = pyq.QuantumCircuit(n_qubits, ops).to(dtype)
    state = pyq.random_state(n_qubits, batch_size, dtype=dtype)

    theta_0_ad = torch.tensor([theta_0_value], requires_grad=True)
    theta_0_adjoint = torch.tensor([theta_0_value], requires_grad=True)

    theta_1_ad = torch.tensor([theta_1_value], requires_grad=True)
    theta_1_adjoint = torch.tensor([theta_1_value], requires_grad=True)

    theta_2_ad = torch.tensor([theta_2_value], requires_grad=True)
    theta_2_adjoint = torch.tensor([theta_2_value], requires_grad=True)

    theta_3_ad = torch.tensor([theta_3_value], requires_grad=True)
    theta_3_adjoint = torch.tensor([theta_3_value], requires_grad=True)

    values_ad = torch.nn.ParameterDict(
        {
            "theta_0": theta_0_ad,
            "theta_1": theta_1_ad,
            "theta_2": theta_2_ad,
            "theta_3": theta_3_ad,
        }
    ).to(COMPLEX_TO_REAL_DTYPES[dtype])
    values_adjoint = torch.nn.ParameterDict(
        {
            "theta_0": theta_0_adjoint,
            "theta_1": theta_1_adjoint,
            "theta_2": theta_2_adjoint,
            "theta_3": theta_3_adjoint,
        }
    ).to(COMPLEX_TO_REAL_DTYPES[dtype])

    obs = pyq.QuantumCircuit(n_qubits, [pyq.Z(0)]).to(dtype)
    exp_ad = expectation(circ, state, values_ad, obs, DiffMode.AD)
    exp_adjoint = expectation(circ, state, values_adjoint, obs, DiffMode.ADJOINT)

    grad_ad = torch.autograd.grad(
        exp_ad, tuple(values_ad.values()), torch.ones_like(exp_ad)
    )

    grad_adjoint = torch.autograd.grad(
        exp_adjoint, tuple(values_adjoint.values()), torch.ones_like(exp_adjoint)
    )

    assert len(grad_ad) == len(grad_adjoint)
    for i in range(len(grad_ad)):
        assert torch.allclose(grad_ad[i], grad_adjoint[i], atol=GRADCHECK_ATOL)


def test_device_inference() -> None:
    ops = [pyq.RX(0), pyq.RX(0)]
    circ = pyq.QuantumCircuit(2, ops)
    nested_circ = pyq.QuantumCircuit(2, [circ, circ])
    assert nested_circ._device is not None


def test_adjoint_duplicate_params() -> None:
    n_qubits = 2
    ops = [pyq.RX(0, param_name="theta_0"), pyq.RX(0, param_name="theta_0")]
    theta_vals = torch.arange(0, torch.pi, 0.05, requires_grad=True)
    circ = pyq.QuantumCircuit(n_qubits, ops)
    obs = pyq.QuantumCircuit(n_qubits, [pyq.Z(0)])
    init_state = pyq.zero_state(n_qubits)
    values = {"theta_0": theta_vals}
    exp_ad = expectation(circ, init_state, values, obs, DiffMode.AD)
    exp_adjoint = expectation(circ, init_state, values, obs, DiffMode.ADJOINT)
    grad_ad = torch.autograd.grad(
        exp_ad, tuple(values.values()), torch.ones_like(exp_ad)
    )[0]
    grad_adjoint = torch.autograd.grad(
        exp_adjoint, tuple(values.values()), torch.ones_like(exp_adjoint)
    )[0]
    assert torch.allclose(grad_ad, grad_adjoint, atol=GRADCHECK_ATOL)


@pytest.mark.parametrize("fn", [pyq.X, pyq.Z, pyq.Y])
def test_scale(fn: pyq.primitive.Primitive) -> None:
    n_qubits = torch.randint(low=1, high=4, size=(1,)).item()
    target = random.choice([i for i in range(n_qubits)])
    state = pyq.random_state(n_qubits)
    gate = fn(target)
    values = {"scale": torch.rand(1)}
    wf = values["scale"] * pyq.QuantumCircuit(2, [gate])(state, {})
    scaledwf_primitive = pyq.Scale(gate, "scale")(state, values)
    scaledwf_composite = pyq.Scale(pyq.Sequence([gate]), "scale")(state, values)
    assert torch.allclose(wf, scaledwf_primitive)
    assert torch.allclose(wf, scaledwf_composite)


def test_add() -> None:
    num_gates = 2
    fns = [pyq.X, pyq.Y, pyq.Z, pyq.S, pyq.H, pyq.T]
    ops = []
    n_qubits = torch.randint(low=1, high=4, size=(1,)).item()
    state = pyq.random_state(n_qubits)
    chosen_gate_ids = torch.randint(0, len(fns) - 1, size=(num_gates,))
    for id in chosen_gate_ids:
        target = random.choice([i for i in range(n_qubits)])
        ops.append(fns[id](target))

    assert torch.allclose(pyq.Add(ops)(state), ops[0](state) + ops[1](state))


def test_merge() -> None:
    ops = [pyq.RX(0, "theta_0"), pyq.RY(0, "theta_1"), pyq.RX(0, "theta_2")]
    circ = pyq.QuantumCircuit(2, ops)
    mergecirc = pyq.Merge(ops)
    state = pyq.random_state(2)
    values = {f"theta_{i}": torch.rand(1) for i in range(3)}
    assert torch.allclose(circ(state, values), mergecirc(state, values))


@pytest.mark.xfail(
    reason="Can only merge single qubit gates acting on the same qubit support."
)
def test_merge_different_sup_expect_fail() -> None:
    ops = [pyq.RX(0, "theta_0"), pyq.RY(1, "theta_1")]
    pyq.Merge(ops)


@pytest.mark.xfail(
    reason="Can only merge single qubit gates acting on the same qubit support."
)
def test_merge_multiqubit_expect_fail() -> None:
    ops = [pyq.CNOT(0, 1), pyq.RY(1, "theta_1")]
    pyq.Merge(ops)


@pytest.mark.parametrize("batch_size", [1, 2, 3])
def test_merge_different_batchsize(batch_size: int) -> None:
    ops = [pyq.X(0), pyq.RX(0, "theta_0")]
    mergecirc = pyq.Merge(ops)
    for bs in [1, batch_size]:
        mergecirc(pyq.random_state(2, bs), {"theta_0": torch.rand(batch_size)})
        mergecirc(pyq.random_state(2, batch_size), {"theta_0": torch.rand(bs)})


def test_merge_nested_dict() -> None:
    ops = [pyq.X(0), pyq.RX(0, "theta_0")]
    mergecirc = pyq.Merge(ops)
    vals = {
        "theta_0": torch.rand(1),
        "theta_2": torch.rand(2),
        "theta_3": torch.rand(2),
    }
    vals["nested"] = vals
    mergecirc(pyq.random_state(2), vals)


@pytest.mark.xfail  # investigate
@pytest.mark.parametrize("dtype", [torch.complex64, torch.complex128])
@pytest.mark.parametrize("batch_size", [1, 5])
@pytest.mark.parametrize("n_qubits", [2])
def test_adjoint_scale(dtype: torch.dtype, batch_size: int, n_qubits: int) -> None:
    ops = [pyq.Scale(pyq.X(0), "theta_4")]

    theta_4_value = torch.rand(1, dtype=dtype)
    circ = pyq.QuantumCircuit(n_qubits, ops).to(dtype)

    state = pyq.random_state(n_qubits, batch_size, dtype=dtype)

    theta_4_ad = torch.tensor([theta_4_value], requires_grad=True)
    theta_4_adjoint = torch.tensor([theta_4_value], requires_grad=True)

    values_ad = torch.nn.ParameterDict(
        {
            "theta_4": theta_4_ad,
        }
    ).to(COMPLEX_TO_REAL_DTYPES[dtype])
    values_adjoint = torch.nn.ParameterDict(
        {
            "theta_4": theta_4_adjoint,
        }
    ).to(COMPLEX_TO_REAL_DTYPES[dtype])

    obs = pyq.QuantumCircuit(n_qubits, [pyq.Z(0)]).to(dtype)
    exp_ad = expectation(circ, state, values_ad, obs, DiffMode.AD)
    exp_adjoint = expectation(circ, state, values_adjoint, obs, DiffMode.ADJOINT)

    grad_ad = torch.autograd.grad(
        exp_ad, tuple(values_ad.values()), torch.ones_like(exp_ad)
    )

    grad_adjoint = torch.autograd.grad(
        exp_adjoint, tuple(values_adjoint.values()), torch.ones_like(exp_adjoint)
    )

    assert len(grad_ad) == len(grad_adjoint)
    for i in range(len(grad_ad)):
        assert torch.allclose(grad_ad[i], grad_adjoint[i], atol=GRADCHECK_ATOL)


@pytest.mark.parametrize("n_qubits", [{"low": 2, "high": 5}], indirect=True)
@pytest.mark.parametrize("batch_size", [{"low": 1, "high": 5}], indirect=True)
def test_noise_circ(
    n_qubits: int,
    batch_size: int,
    random_input_state: Tensor,
    random_gate: Primitive,
    random_noise_gate: Noise,
    random_rotation_gate: Parametric,
) -> None:
    OPERATORS = [random_gate, random_noise_gate, random_rotation_gate]
    random.shuffle(OPERATORS)
    circ = QuantumCircuit(n_qubits, OPERATORS)

    values = {random_rotation_gate.param_name: torch.rand(1)}
    output_state = circ(random_input_state, values)
    assert isinstance(output_state, DensityMatrix)
    assert output_state.shape == torch.Size([2**n_qubits, 2**n_qubits, batch_size])

    diag_sums = []
    for i in range(batch_size):
        diag_batch = torch.diagonal(output_state[:, :, i], dim1=0, dim2=1)
        diag_sums.append(torch.sum(diag_batch))
    diag_sum = torch.stack(diag_sums)
    assert torch.allclose(diag_sum, torch.ones((batch_size,), dtype=torch.cdouble))


def test_sample_run() -> None:
    ops = [pyq.X(0), pyq.X(1)]
    circ = pyq.QuantumCircuit(4, ops)
    wf = run(circ)
    samples = sample(circ)
    assert torch.allclose(wf, product_state("1100"))
    assert torch.allclose(pyq.QuantumCircuit(4, [pyq.I(0)]).run("1100"), wf)
    assert "1100" in samples[0]


@pytest.mark.parametrize("n_qubits", [3, 4, 5])
<<<<<<< HEAD
@pytest.mark.parametrize("same_angle", [False, True])
def test_all_diff(n_qubits: int, same_angle: bool) -> None:
=======
@pytest.mark.parametrize("same_angle", [True, False])
def test_all_diff_singlegap(n_qubits: int, same_angle: bool) -> None:
>>>>>>> ce588136
    name_angle_1, name_angle_2 = "theta_0", "theta_1"
    if same_angle:
        name_angle_2 = name_angle_1

    ops_rx = pyq.Sequence([pyq.RX(i, param_name=name_angle_1) for i in range(n_qubits)])
    ops_rz = pyq.Sequence([pyq.RZ(i, param_name=name_angle_2) for i in range(n_qubits)])
    cnot = pyq.CNOT(1, 2)
    ops = [ops_rx, ops_rz, cnot]

    circ = pyq.QuantumCircuit(n_qubits, ops)
    obs = pyq.QuantumCircuit(n_qubits, [pyq.Z(0)])

    theta_0_value = torch.pi / 2

    state = pyq.zero_state(n_qubits)

    theta_0 = torch.tensor([theta_0_value], requires_grad=True)

    if same_angle:
        values = {name_angle_1: theta_0}
    else:
        theta_1_value = torch.pi
        theta_1 = torch.tensor([theta_1_value], requires_grad=True)
        values = {name_angle_1: theta_0, name_angle_2: theta_1}

    exp_ad = expectation(circ, state, values, obs, DiffMode.AD)
    exp_adjoint = expectation(circ, state, values, obs, DiffMode.ADJOINT)
    exp_gpsr = expectation(circ, state, values, obs, DiffMode.GPSR)

    assert torch.allclose(exp_ad, exp_adjoint)
    assert torch.allclose(exp_ad, exp_gpsr)

    grad_ad = torch.autograd.grad(
        exp_ad, tuple(values.values()), torch.ones_like(exp_ad), create_graph=True
    )[0]

    grad_adjoint = torch.autograd.grad(
        exp_adjoint,
        tuple(values.values()),
        torch.ones_like(exp_adjoint),
        create_graph=True,
    )[0]

    grad_gpsr = torch.autograd.grad(
        exp_gpsr, tuple(values.values()), torch.ones_like(exp_gpsr), create_graph=True
    )[0]

    gradgrad_ad = torch.autograd.grad(
        grad_ad, tuple(values.values()), torch.ones_like(grad_ad)
    )

    # TODO higher order adjoint is not yet supported.
    # gradgrad_adjoint = torch.autograd.grad(
    #     grad_adjoint, tuple(values.values()), torch.ones_like(grad_adjoint)
    # )

    gradgrad_gpsr = torch.autograd.grad(
        grad_gpsr, tuple(values.values()), torch.ones_like(grad_gpsr)
    )

    # check first order gradients
    assert len(grad_ad) == len(grad_adjoint) == len(grad_gpsr)
    for i in range(len(grad_ad)):
        assert torch.allclose(
            grad_ad[i], grad_adjoint[i], atol=GRADCHECK_ATOL
        ) and torch.allclose(grad_ad[i], grad_gpsr[i], atol=GRADCHECK_ATOL)

    assert len(gradgrad_ad) == len(gradgrad_gpsr)

    # check second order gradients
    for i in range(len(gradgrad_ad)):
        assert torch.allclose(gradgrad_ad[i], gradgrad_gpsr[i], atol=GRADCHECK_ATOL)


@pytest.mark.xfail(raises=ValueError)
@pytest.mark.parametrize("gate_type", ["scale", "hamevo"])
def test_compatibility_gpsr(gate_type: str) -> None:

    if gate_type == "scale":
        seq_gate = pyq.Sequence([pyq.X(0)])
        scale = pyq.Scale(seq_gate, "theta_0")
        ops = [scale]
    else:
        hamevo = pyq.HamiltonianEvolution(pyq.Sequence([pyq.X(0)]), "theta_0", (0,))

        ops = [hamevo]

    circ = pyq.QuantumCircuit(1, ops)
    obs = pyq.QuantumCircuit(1, [pyq.Z(0)])
    state = pyq.zero_state(1)

    param_value = torch.pi / 2
    values = {"theta_0": torch.tensor([param_value], requires_grad=True)}
    exp_gpsr = expectation(circ, state, values, obs, DiffMode.GPSR)

    grad_gpsr = torch.autograd.grad(
        exp_gpsr, tuple(values.values()), torch.ones_like(exp_gpsr)
    )<|MERGE_RESOLUTION|>--- conflicted
+++ resolved
@@ -318,13 +318,8 @@
 
 
 @pytest.mark.parametrize("n_qubits", [3, 4, 5])
-<<<<<<< HEAD
-@pytest.mark.parametrize("same_angle", [False, True])
-def test_all_diff(n_qubits: int, same_angle: bool) -> None:
-=======
 @pytest.mark.parametrize("same_angle", [True, False])
 def test_all_diff_singlegap(n_qubits: int, same_angle: bool) -> None:
->>>>>>> ce588136
     name_angle_1, name_angle_2 = "theta_0", "theta_1"
     if same_angle:
         name_angle_2 = name_angle_1
