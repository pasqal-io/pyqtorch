--- conflicted
+++ resolved
@@ -65,7 +65,6 @@
     # )
 
 
-<<<<<<< HEAD
 @pytest.mark.parametrize("n_qubits", [3, 5])
 @pytest.mark.parametrize("batch_size", [1, 2])
 @pytest.mark.parametrize("ops_op", [pyq.Z, pyq.Y])
@@ -114,10 +113,55 @@
     assert torch.allclose(exp_ad, exp_ad_sampled, atol=1e-01)
 
 
-@pytest.mark.xfail  # investigate
-=======
+@pytest.mark.parametrize("n_qubits", [3, 5])
+@pytest.mark.parametrize("batch_size", [1, 2])
+@pytest.mark.parametrize("ops_op", [pyq.Z, pyq.Y])
+@pytest.mark.parametrize("dtype", [torch.complex128])
+def test_sampled_diff(
+    n_qubits: int,
+    batch_size: int,
+    ops_op: Primitive,
+    dtype: torch.dtype,
+) -> None:
+    rx = pyq.RX(0, param_name="theta_0")
+    cry = pyq.CPHASE(0, 1, param_name="theta_1")
+    rz = pyq.RZ(2, param_name="theta_2")
+    cnot = pyq.CNOT(1, 2)
+    ops = [rx, cry, rz, cnot]
+    circ = pyq.QuantumCircuit(n_qubits, ops).to(dtype)
+    obs = pyq.Observable(n_qubits, pyq.Add([ops_op(i) for i in range(n_qubits)])).to(
+        dtype
+    )
+
+    theta_0_value = torch.pi / 2
+    theta_1_value = torch.pi
+    theta_2_value = torch.pi / 4
+
+    state = pyq.random_state(n_qubits, batch_size=batch_size, dtype=dtype)
+    theta_0_ad = torch.tensor(
+        [theta_0_value], requires_grad=True, dtype=COMPLEX_TO_REAL_DTYPES[dtype]
+    )
+    theta_1_ad = torch.tensor(
+        [theta_1_value], requires_grad=True, dtype=COMPLEX_TO_REAL_DTYPES[dtype]
+    )
+    theta_2_ad = torch.tensor(
+        [theta_2_value], requires_grad=True, dtype=COMPLEX_TO_REAL_DTYPES[dtype]
+    )
+    values = {"theta_0": theta_0_ad, "theta_1": theta_1_ad, "theta_2": theta_2_ad}
+
+    exp_ad = expectation(circ, state, values, obs, DiffMode.AD)
+    exp_ad_sampled = expectation(
+        circ,
+        state,
+        values,
+        obs,
+        DiffMode.AD,
+        n_shots=10000,
+    )
+    assert torch.allclose(exp_ad, exp_ad_sampled, atol=1e-01)
+
+
 @pytest.mark.xfail  # Adjoint Scale is currently not supported
->>>>>>> e3adc980
 @pytest.mark.parametrize("dtype", [torch.complex64, torch.complex128])
 @pytest.mark.parametrize("batch_size", [1, 5])
 @pytest.mark.parametrize("n_qubits", [2])
